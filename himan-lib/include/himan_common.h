/**
 * @file himan_common.h
 *
 */

#ifndef HIMAN_COMMON_H
#define HIMAN_COMMON_H

/**
 * @file himan_common.h
 *
 * Definitions common to all classes. Mostly enums.
 *
 */

// Work around "passing 'T' chooses 'int' over 'unsigned int'" warnings when T
// is an enum type:

#if !defined __clang__ && defined __GNUC__ && (__GNUC__ < 4 || (__GNUC__ == 4 && __GNUC_MINOR__ >= 4)) && !__CUDACC__
#pragma GCC diagnostic ignored "-Wsign-promo"
#endif

#if defined __GNUC__ && (__GNUC__ < 4 || (__GNUC__ == 4 && __GNUC_MINOR__ <= 6))
#define override  // override specifier not support until 4.8
#endif

#include <boost/assign/list_of.hpp>
#include <boost/unordered_map.hpp>
#include <memory>
#include <ostream>

namespace ba = boost::assign;

namespace himan
{
// Define some constants

const int kHPMissingInt = 999999;
const double kHPMissingValue = -999.;
const double kFloatMissing = 32700.;  // From newbase

// Define different plugin types

enum HPPluginClass
{
	kUnknownPlugin = 0,
	kCompiled,
	kAuxiliary
};

// Define different logging levels

enum HPDebugState
{
	kTraceMsg = 0,
	kDebugMsg,
	kInfoMsg,
	kWarningMsg,
	kErrorMsg,
	kFatalMsg
};

// Define supported file types

enum HPFileType
{
	kUnknownFile = 0,
	kGRIB1,
	kGRIB2,
	kGRIB,  // when we don't know if its 1 or 2
	kGRIBIndex,
	kQueryData,
	kNetCDF,
	kCSV
};

const boost::unordered_map<HPFileType, std::string> HPFileTypeToString = ba::map_list_of(kUnknownFile, "unknown")(
    kGRIB1, "grib edition 1")(kGRIB2, "grib edition 2")(kGRIB, "grib edition 1 or 2")(kGRIBIndex, "grib index file")(
    kQueryData, "QueryData")(kNetCDF, "NetCDF")(kCSV, "CSV");

// Defined external compression types

enum HPFileCompression
{
	kUnknownCompression = 0,
	kNoCompression,
	kGZIP,
	kBZIP2
};

const boost::unordered_map<HPFileCompression, std::string> HPFileCompressionToString =
    ba::map_list_of(kUnknownCompression, "unknown compression")(kNoCompression, "no compression")(
        kGZIP, "gzip compressed")(kBZIP2, "bzip2 compressed");

// Define supported parameter units

enum HPParameterUnit
{
	kUnknownUnit = 0,
	kPa,
	kK,
	kC,
	kPas,  // Pa/s
	kHPa,
	kPrcnt,
	kMs,    // m/s
	kM,     // meters
	kMm,    // millimeters
	kGph,   // geopotential height, m^2 / s^2
	kKgkg,  // kg/kg
	kJm2,   // J per square meter
	kKgm2,  // kg/m^2
	kS2     // 1/s^2
};

enum HPInterpolationMethod
{
	kUnknownInterpolationMethod = 0,
	kBiLinear = 1,
	kNearestPoint = 2,
	kNearestPointValue  // http://arxiv.org/pdf/1211.1768.pdf
};

const boost::unordered_map<HPInterpolationMethod, std::string> HPInterpolationMethodToString =
    ba::map_list_of(kUnknownInterpolationMethod, "unknown")(kBiLinear, "bilinear")(kNearestPoint, "nearest point")(
        kNearestPointValue, "nearest point value");

const boost::unordered_map<std::string, HPInterpolationMethod> HPStringToInterpolationMethod =
    ba::map_list_of("unknown", kUnknownInterpolationMethod)("bilinear", kBiLinear)("nearest point", kNearestPoint)(
        "nearest point value", kNearestPointValue);

enum HPLevelType
{
	kUnknownLevel = 0,
	kGround = 1,
	kTopOfAtmosphere = 8,
	kLake = 21,
	kPressure = 100,
	kMeanSea = 102,
	kAltitude = 103,
	kHeight = 105,
	kHeightLayer = 106,  // layer between two metric heights from ground level
	kHybrid = 109,
	kGndLayer = 112,
	kDepth = 160,
	kDepthLayer = 161, // layer between two metric heights from depth level
	kEntireAtmosphere = 200,
	kEntireOcean = 201,
	// reserved numbers starting here
	kMaximumThetaE = 246  // maximum theta e level, like grib2
};

<<<<<<< HEAD
const boost::unordered_map<HPLevelType, std::string> HPLevelTypeToString = ba::map_list_of(kUnknownLevel, "unknown")(
    kGround, "ground")(kPressure, "pressure")(kMeanSea, "meansea")(kAltitude, "altitude")(kHeight, "height")(
    kHeightLayer, "heightlayer")(kHybrid, "hybrid")(kGndLayer, "gndlayer")(kDepth, "depth")(kTopOfAtmosphere, "top")(
    kEntireAtmosphere, "entatm")(kEntireOcean, "entocean")(kLake, "lake")(kMaximumThetaE, "maxthetae");

const boost::unordered_map<std::string, HPLevelType> HPStringToLevelType = ba::map_list_of("unknown", kUnknownLevel)(
    "ground", kGround)("pressure", kPressure)("meansea", kMeanSea)("altitude", kAltitude)("height", kHeight)(
    "heightlayer", kHeightLayer)("hybrid", kHybrid)("gndlayer", kGndLayer)("depth", kDepth)("top", kTopOfAtmosphere)(
    "entatm", kEntireAtmosphere)("entocean", kEntireOcean)("lake", kLake)("maxthetae", kMaximumThetaE);
=======
const boost::unordered_map<HPLevelType, std::string> HPLevelTypeToString =
	ba::map_list_of
	(kUnknownLevel, "unknown")
	(kGround, "ground")
	(kPressure, "pressure")
	(kMeanSea, "meansea")
	(kAltitude, "altitude")
	(kHeight, "height")
	(kHeightLayer, "height_layer")
	(kHybrid, "hybrid")
	(kGndLayer, "gndlayer")
	(kDepth, "depth")
	(kDepthLayer, "depth_layer")
	(kTopOfAtmosphere, "top")
	(kEntireAtmosphere, "entatm")
	(kEntireOcean, "entocean")
	(kLake, "lake")
	(kMaximumThetaE, "maxthetae");

const boost::unordered_map<std::string, HPLevelType> HPStringToLevelType =
	ba::map_list_of
	("unknown", kUnknownLevel)
	("ground", kGround)
	("pressure", kPressure)
	("meansea", kMeanSea)
	("altitude", kAltitude)
	("height", kHeight)
	("height_layer", kHeightLayer)
	("hybrid", kHybrid)
	("gndlayer", kGndLayer)
	("depth", kDepth)
	("depth_layer", kDepthLayer)
	("top", kTopOfAtmosphere)
	("entatm", kEntireAtmosphere)
	("entocean", kEntireOcean)
	("lake", kLake)
	("maxthetae", kMaximumThetaE);
>>>>>>> 606e40f0

enum HPFileWriteOption
{
	kUnknownFileWriteOption = 0,
	kSingleFile,
	kMultipleFiles,
	kDatabase,
	kCacheOnly
};

const boost::unordered_map<HPFileWriteOption, std::string> HPFileWriteOptionToString =
    ba::map_list_of(kUnknownFileWriteOption, "unknown")(kSingleFile, "single file only")(
        kMultipleFiles, "multiple files")(kDatabase, "write to database")(kCacheOnly, "cache only");

/**
 * @enum HPScanningMode
 *
 * @brief Describe different data scanning modes (ie in which direction the data is read)
 *
 * Values match to newbase.
 */

enum HPScanningMode
{
	kUnknownScanningMode = 0,
	kTopLeft = 17,      // +x-y
	kTopRight = 18,     // -x-y
	kBottomLeft = 33,   // +x+y
	kBottomRight = 34,  // -x+y

};

const boost::unordered_map<std::string, HPScanningMode> HPScanningModeFromString = ba::map_list_of(
    "unknown", kUnknownScanningMode)("+x-y", kTopLeft)("-x+y", kTopRight)("+x+y", kBottomLeft)("-x-y", kBottomRight);

const boost::unordered_map<HPScanningMode, std::string> HPScanningModeToString = ba::map_list_of(
    kUnknownScanningMode, "unknown")(kTopLeft, "+x-y")(kTopRight, "-x+y")(kBottomLeft, "+x+y")(kBottomRight, "-x-y");

enum HPLevelOrder
{
	kUnknownLevelOrder = 0,
	kTopToBottom = 1,
	kBottomToTop = 2
};

const boost::unordered_map<HPLevelOrder, std::string> HPLevelOrderToString =
    ba::map_list_of(kUnknownLevelOrder, "unknown")(kTopToBottom, "top to bottom")(kBottomToTop, "bottom to top");

enum HPExceptionType
{
	kUnknownException = 0,
	kFileMetaDataNotFound,
	kFileDataNotFound,
	kFunctionNotImplemented
};

/**
 * @enum HPDimensionType
 *
 * @brief Define all dimension types
 *
 * When looping over data, we can choose between a few dimensions.
 */
enum HPDimensionType
{
	kUnknownDimension = 0,
	kTimeDimension,
	kLevelDimension,
	kParamDimension,
	kLocationDimension,
	kForecastTypeDimension
};

const boost::unordered_map<HPDimensionType, std::string> HPDimensionTypeToString =
    ba::map_list_of(kUnknownDimension, "unknown")(kTimeDimension, "time dimension")(kLevelDimension, "level dimension")(
        kParamDimension, "param dimension")(kLocationDimension, "location dimension")(kForecastTypeDimension,
                                                                                      "forecast type dimension");

const boost::unordered_map<std::string, HPDimensionType> HPStringToDimensionType =
    ba::map_list_of("unknown", kUnknownDimension)("time", kTimeDimension)("level", kLevelDimension)(
        "param", kParamDimension)("location", kLocationDimension)("forecast_type", kForecastTypeDimension);

enum HPTimeResolution
{
	kUnknownTimeResolution = 0,
	kHourResolution,
	kMinuteResolution,
	kYearResolution,
	kMonthResolution,
	kDayResolution
};

const boost::unordered_map<HPTimeResolution, std::string> HPTimeResolutionToString =
    ba::map_list_of(kUnknownTimeResolution, "unknown")(kHourResolution, "hour")(kMinuteResolution, "minute")(
        kYearResolution, "year")(kMonthResolution, "month")(kDayResolution, "day");

enum HPPackingType
{
	kUnknownPackingType = 0,
	kUnpacked,
	kSimplePacking,
	kJpegPacking
};

enum HPAggregationType
{
	kUnknownAggregationType = 0,
	kAverage,
	kAccumulation,
	kMaximum,
	kMinimum,
	kDifference
};

const boost::unordered_map<HPAggregationType, std::string> HPAggregationTypeToString =
    ba::map_list_of(kUnknownAggregationType, "unknown")(kAverage, "average")(kAccumulation, "accumulation")(
        kMaximum, "maximum")(kMinimum, "minimum")(kDifference, "difference");

enum HPModifierType
{
	kUnknownModifierType = 0,
	kAverageModifier,
	kAccumulationModifier,
	kMaximumModifier,
	kMinimumModifier,
	kDifferenceModifier,
	kMaximumMinimumModifier,
	kCountModifier,
	kFindHeightModifier,
	kFindValueModifier,
	kIntegralModifier,
	kPlusMinusAreaModifier
};

const boost::unordered_map<HPModifierType, std::string> HPModifierTypeToString =
    ba::map_list_of(kUnknownModifierType, "unknown modifier")(kAverageModifier, "average modifier")(
        kAccumulationModifier, "accumulation modifier")(kMaximumModifier, "maximum modifier")(
        kMinimumModifier, "minimum modifier")(kDifferenceModifier, "difference modifier")(
        kMaximumMinimumModifier, "maximum minimum modifier")(kCountModifier, "count modifier")(
        kFindHeightModifier, "find height modifier")(kFindValueModifier, "find value modifier")(
        kIntegralModifier, "integral modifier")(kPlusMinusAreaModifier, "plus minus area modifier");

/// Precipitation forms as agreed by FMI

enum HPPrecipitationForm
{
	kDrizzle = 0,
	kRain,
	kSleet,
	kSnow,
	kFreezingDrizzle,
	kFreezingRain,
	kGraupel,
	kHail,
	kUnknownPrecipitationForm = 10
};

const boost::unordered_map<HPPrecipitationForm, const char*> HPPrecipitationFormToString = ba::map_list_of(
    kDrizzle, "drizzle")(kRain, "rain")(kSleet, "sleet")(kSnow, "snow")(kFreezingDrizzle, "freezing drizzle")(
    kFreezingRain, "freezing rain")(kGraupel, "graupel")(kHail, "hail")(kUnknownPrecipitationForm, "unknown");

enum HPGridClass
{
	kUnknownGridClass = 0,
	kRegularGrid,
	kIrregularGrid
};

const boost::unordered_map<HPGridClass, std::string> HPGridClassToString =
    ba::map_list_of(kUnknownGridClass, "unknown")(kRegularGrid, "regular")(kIrregularGrid, "irregular");

// Define supported grid types
// Values equal to those in radon

enum HPGridType
{
	kUnknownGridType = 0,
	kLatitudeLongitude = 1,
	kStereographic,
	kAzimuthalEquidistant,
	kRotatedLatitudeLongitude,
	kReducedGaussian,
	kPointList,
	kLambertConformalConic
};

const boost::unordered_map<HPGridType, std::string> HPGridTypeToString =
    ba::map_list_of(kUnknownGridType, "unknown grid type")(kLatitudeLongitude, "ll")(kStereographic, "polster")(
        kAzimuthalEquidistant, "azimuthal")(kRotatedLatitudeLongitude, "rll")(kReducedGaussian, "rgg")(
        kPointList, "pointlist")(kLambertConformalConic, "lcc");

enum HPDatabaseType
{
	kUnknownDatabaseType = 0,
	kNeons,
	kRadon,
	kNeonsAndRadon
};

const boost::unordered_map<HPDatabaseType, std::string> HPDatabaseTypeToString = ba::map_list_of(
    kUnknownDatabaseType, "unknown")(kNeons, "neons")(kRadon, "radon")(kNeonsAndRadon, "neons and radon");

enum HPForecastType
{
	kUnknownType = 0,
	kDeterministic,
	kAnalysis,
	kEpsPerturbation = 3,
	kEpsControl = 4
};

const boost::unordered_map<HPForecastType, std::string> HPForecastTypeToString =
    ba::map_list_of(kUnknownType, "unknown")(kDeterministic, "deterministic")(kAnalysis, "analysis")(
        kEpsControl, "eps control")(kEpsPerturbation, "eps perturbation");

const boost::unordered_map<std::string, HPForecastType> HPStringToForecastType =
    ba::map_list_of("unknown", kUnknownType)("deterministic", kDeterministic)("analysis", kAnalysis)(
        "eps control", kEpsControl)("eps perturbation", kEpsPerturbation);

enum HPEnsembleType
{
	kUnknownEnsembleType = 0,
	kPerturbedEnsemble,
	kTimeEnsemble,
	kLevelEnsemble
};

const boost::unordered_map<HPEnsembleType, std::string> HPEnsembleTypeToString =
    ba::map_list_of(kUnknownEnsembleType, "unknown")(kPerturbedEnsemble, "perturbed ensemble")(
        kTimeEnsemble, "time ensemble")(kLevelEnsemble, "level ensemble");

const boost::unordered_map<std::string, HPEnsembleType> HPStringToEnsembleType =
    ba::map_list_of("unknown", kUnknownEnsembleType)("perturbed ensemble", kPerturbedEnsemble)(
        "time ensemble", kTimeEnsemble)("level ensemble", kLevelEnsemble);

/**
 * @struct HPVersionNumber
 *
 * @brief Simple struct to hold plugin version number with major and minor digit.
 *
 */

struct HPVersionNumber
{
	unsigned short itsMajorVersion;
	unsigned short itsMinorVersion;

	unsigned short Minor() { return itsMinorVersion; }
	unsigned short Major() { return itsMajorVersion; }
	HPVersionNumber(unsigned short theMajorVersion, unsigned short theMinorVersion)
	{
		itsMinorVersion = theMinorVersion;
		itsMajorVersion = theMajorVersion;
	}

	std::ostream& Write(std::ostream& file) const
	{
		file << itsMajorVersion << "." << itsMinorVersion;
		return file;
	}
};

inline std::ostream& operator<<(std::ostream& file, const HPVersionNumber& vers) { return vers.Write(file); }
namespace constants
{
/**
 * @brief Zero degrees celsius in Kelvins
 */

const double kKelvin = 273.15;

/**
 * @brief Gas constant for water vapor (J / K kg)
 */

const double kRw = 461.5;

/**
 * @brief Latent heat for water vaporization or condensation (J / kg)
 *
 * http://glossary.ametsoc.org/wiki/Latent_heat
 */

const double kL = 2.5e6;

/**
 * @brief One radian in degrees (180 / PI)
 */

const double kRad = 57.29577951307855;

/**
 * @brief One degree in radians (PI / 180)
 */

const double kDeg = 0.017453292519944;

/**
 * @brief Dimensionless ratio of the specific gas constant of dry air to the specific gas constant for water vapor, ie
 * kRd / kRw
 *
 *
 * http://en.wikipedia.org/wiki/Lapse_rate#Saturated_adiabatic_lapse_rate
 */

const double kEp = 0.622;

/**
 * @brief Specific gas constant of dry air (J / K / kg)
 */

const double kRd = 287;

/**
 * @brief Specific heat of dry air at constant pressure (J / K / kg)
 */

const double kCp = 1003.5;

/**
 * @brief Gravity constant approximation (m/s^2)
 */

const double kG = 9.80665;

/**
 * @brief Inverse g constant (ie. 1/g)
 */

const double kIg = 0.10197;

/**
 * @brief R / Cp, where R = Rd. Unitless quantity.
 */

const double kRd_div_Cp = kRd / kCp;

/**
 * @brief von Karman constant
 */

const double kK = 0.41;

/**
 * @brief Gas constant for water divided by latent heat (used in dewpoint)
 */

const double kRw_div_L = himan::constants::kRw / himan::constants::kL;

/**
 * @brief Mean radius of the earth in meters
 */

const double kR = 6371009;

/**
 * @brief Molar mass of water in g/mol
 *
 * See also kEp = kMW / kMA
 */

const double kMW = 18.01528;

/**
 * @brief Molar mass of dry air in g/mol
 *
 * See also kEp = kMW / kMA
 */

const double kMA = 28.9644;

}  // namespace constants

}  // namespace himan

#endif /* HIMAN_COMMON_H */<|MERGE_RESOLUTION|>--- conflicted
+++ resolved
@@ -30,6 +30,8 @@
 #include <ostream>
 
 namespace ba = boost::assign;
+
+// clang-format off
 
 namespace himan
 {
@@ -74,9 +76,16 @@
 	kCSV
 };
 
-const boost::unordered_map<HPFileType, std::string> HPFileTypeToString = ba::map_list_of(kUnknownFile, "unknown")(
-    kGRIB1, "grib edition 1")(kGRIB2, "grib edition 2")(kGRIB, "grib edition 1 or 2")(kGRIBIndex, "grib index file")(
-    kQueryData, "QueryData")(kNetCDF, "NetCDF")(kCSV, "CSV");
+const boost::unordered_map<HPFileType, std::string> HPFileTypeToString =
+	ba::map_list_of
+	(kUnknownFile, "unknown")
+	(kGRIB1, "grib edition 1")
+	(kGRIB2, "grib edition 2")
+	(kGRIB, "grib edition 1 or 2")
+	(kGRIBIndex, "grib index file")
+	(kQueryData, "QueryData")
+	(kNetCDF, "NetCDF")
+	(kCSV, "CSV");
 
 // Defined external compression types
 
@@ -89,8 +98,11 @@
 };
 
 const boost::unordered_map<HPFileCompression, std::string> HPFileCompressionToString =
-    ba::map_list_of(kUnknownCompression, "unknown compression")(kNoCompression, "no compression")(
-        kGZIP, "gzip compressed")(kBZIP2, "bzip2 compressed");
+    ba::map_list_of
+	(kUnknownCompression, "unknown compression")
+	(kNoCompression, "no compression")
+	(kGZIP, "gzip compressed")
+	(kBZIP2, "bzip2 compressed");
 
 // Define supported parameter units
 
@@ -122,12 +134,18 @@
 };
 
 const boost::unordered_map<HPInterpolationMethod, std::string> HPInterpolationMethodToString =
-    ba::map_list_of(kUnknownInterpolationMethod, "unknown")(kBiLinear, "bilinear")(kNearestPoint, "nearest point")(
-        kNearestPointValue, "nearest point value");
+    ba::map_list_of
+	(kUnknownInterpolationMethod, "unknown")
+	(kBiLinear, "bilinear")
+	(kNearestPoint, "nearest point")
+	(kNearestPointValue, "nearest point value");
 
 const boost::unordered_map<std::string, HPInterpolationMethod> HPStringToInterpolationMethod =
-    ba::map_list_of("unknown", kUnknownInterpolationMethod)("bilinear", kBiLinear)("nearest point", kNearestPoint)(
-        "nearest point value", kNearestPointValue);
+    ba::map_list_of
+	("unknown", kUnknownInterpolationMethod)
+	("bilinear", kBiLinear)
+	("nearest point", kNearestPoint)
+	("nearest point value", kNearestPointValue);
 
 enum HPLevelType
 {
@@ -150,17 +168,6 @@
 	kMaximumThetaE = 246  // maximum theta e level, like grib2
 };
 
-<<<<<<< HEAD
-const boost::unordered_map<HPLevelType, std::string> HPLevelTypeToString = ba::map_list_of(kUnknownLevel, "unknown")(
-    kGround, "ground")(kPressure, "pressure")(kMeanSea, "meansea")(kAltitude, "altitude")(kHeight, "height")(
-    kHeightLayer, "heightlayer")(kHybrid, "hybrid")(kGndLayer, "gndlayer")(kDepth, "depth")(kTopOfAtmosphere, "top")(
-    kEntireAtmosphere, "entatm")(kEntireOcean, "entocean")(kLake, "lake")(kMaximumThetaE, "maxthetae");
-
-const boost::unordered_map<std::string, HPLevelType> HPStringToLevelType = ba::map_list_of("unknown", kUnknownLevel)(
-    "ground", kGround)("pressure", kPressure)("meansea", kMeanSea)("altitude", kAltitude)("height", kHeight)(
-    "heightlayer", kHeightLayer)("hybrid", kHybrid)("gndlayer", kGndLayer)("depth", kDepth)("top", kTopOfAtmosphere)(
-    "entatm", kEntireAtmosphere)("entocean", kEntireOcean)("lake", kLake)("maxthetae", kMaximumThetaE);
-=======
 const boost::unordered_map<HPLevelType, std::string> HPLevelTypeToString =
 	ba::map_list_of
 	(kUnknownLevel, "unknown")
@@ -198,7 +205,7 @@
 	("entocean", kEntireOcean)
 	("lake", kLake)
 	("maxthetae", kMaximumThetaE);
->>>>>>> 606e40f0
+
 
 enum HPFileWriteOption
 {
@@ -210,8 +217,12 @@
 };
 
 const boost::unordered_map<HPFileWriteOption, std::string> HPFileWriteOptionToString =
-    ba::map_list_of(kUnknownFileWriteOption, "unknown")(kSingleFile, "single file only")(
-        kMultipleFiles, "multiple files")(kDatabase, "write to database")(kCacheOnly, "cache only");
+    ba::map_list_of
+	(kUnknownFileWriteOption, "unknown")
+	(kSingleFile, "single file only")
+	(kMultipleFiles, "multiple files")
+	(kDatabase, "write to database")
+	(kCacheOnly, "cache only");
 
 /**
  * @enum HPScanningMode
@@ -228,14 +239,23 @@
 	kTopRight = 18,     // -x-y
 	kBottomLeft = 33,   // +x+y
 	kBottomRight = 34,  // -x+y
-
-};
-
-const boost::unordered_map<std::string, HPScanningMode> HPScanningModeFromString = ba::map_list_of(
-    "unknown", kUnknownScanningMode)("+x-y", kTopLeft)("-x+y", kTopRight)("+x+y", kBottomLeft)("-x-y", kBottomRight);
-
-const boost::unordered_map<HPScanningMode, std::string> HPScanningModeToString = ba::map_list_of(
-    kUnknownScanningMode, "unknown")(kTopLeft, "+x-y")(kTopRight, "-x+y")(kBottomLeft, "+x+y")(kBottomRight, "-x-y");
+};
+
+const boost::unordered_map<std::string, HPScanningMode> HPScanningModeFromString =
+	ba::map_list_of
+	("unknown", kUnknownScanningMode)
+	("+x-y", kTopLeft)
+	("-x+y", kTopRight)
+	("+x+y", kBottomLeft)
+	("-x-y", kBottomRight);
+
+const boost::unordered_map<HPScanningMode, std::string> HPScanningModeToString =
+	ba::map_list_of
+	(kUnknownScanningMode, "unknown")
+	(kTopLeft, "+x-y")
+	(kTopRight, "-x+y")
+	(kBottomLeft, "+x+y")
+	(kBottomRight, "-x-y");
 
 enum HPLevelOrder
 {
@@ -245,7 +265,10 @@
 };
 
 const boost::unordered_map<HPLevelOrder, std::string> HPLevelOrderToString =
-    ba::map_list_of(kUnknownLevelOrder, "unknown")(kTopToBottom, "top to bottom")(kBottomToTop, "bottom to top");
+    ba::map_list_of
+	(kUnknownLevelOrder, "unknown")
+	(kTopToBottom, "top to bottom")
+	(kBottomToTop, "bottom to top");
 
 enum HPExceptionType
 {
@@ -273,13 +296,22 @@
 };
 
 const boost::unordered_map<HPDimensionType, std::string> HPDimensionTypeToString =
-    ba::map_list_of(kUnknownDimension, "unknown")(kTimeDimension, "time dimension")(kLevelDimension, "level dimension")(
-        kParamDimension, "param dimension")(kLocationDimension, "location dimension")(kForecastTypeDimension,
-                                                                                      "forecast type dimension");
+    ba::map_list_of
+	(kUnknownDimension, "unknown")
+	(kTimeDimension, "time dimension")
+	(kLevelDimension, "level dimension")
+	(kParamDimension, "param dimension")
+	(kLocationDimension, "location dimension")
+	(kForecastTypeDimension, "forecast type dimension");
 
 const boost::unordered_map<std::string, HPDimensionType> HPStringToDimensionType =
-    ba::map_list_of("unknown", kUnknownDimension)("time", kTimeDimension)("level", kLevelDimension)(
-        "param", kParamDimension)("location", kLocationDimension)("forecast_type", kForecastTypeDimension);
+    ba::map_list_of
+	("unknown", kUnknownDimension)
+	("time", kTimeDimension)
+	("level", kLevelDimension)
+	("param", kParamDimension)
+	("location", kLocationDimension)
+	("forecast_type", kForecastTypeDimension);
 
 enum HPTimeResolution
 {
@@ -292,8 +324,13 @@
 };
 
 const boost::unordered_map<HPTimeResolution, std::string> HPTimeResolutionToString =
-    ba::map_list_of(kUnknownTimeResolution, "unknown")(kHourResolution, "hour")(kMinuteResolution, "minute")(
-        kYearResolution, "year")(kMonthResolution, "month")(kDayResolution, "day");
+    ba::map_list_of
+	(kUnknownTimeResolution, "unknown")
+	(kHourResolution, "hour")
+	(kMinuteResolution, "minute")
+	(kYearResolution, "year")
+	(kMonthResolution, "month")
+	(kDayResolution, "day");
 
 enum HPPackingType
 {
@@ -314,8 +351,12 @@
 };
 
 const boost::unordered_map<HPAggregationType, std::string> HPAggregationTypeToString =
-    ba::map_list_of(kUnknownAggregationType, "unknown")(kAverage, "average")(kAccumulation, "accumulation")(
-        kMaximum, "maximum")(kMinimum, "minimum")(kDifference, "difference");
+    ba::map_list_of
+	(kUnknownAggregationType, "unknown")
+	(kAverage, "average")
+	(kAccumulation, "accumulation")
+	(kMaximum, "maximum")(kMinimum, "minimum")
+	(kDifference, "difference");
 
 enum HPModifierType
 {
@@ -334,12 +375,19 @@
 };
 
 const boost::unordered_map<HPModifierType, std::string> HPModifierTypeToString =
-    ba::map_list_of(kUnknownModifierType, "unknown modifier")(kAverageModifier, "average modifier")(
-        kAccumulationModifier, "accumulation modifier")(kMaximumModifier, "maximum modifier")(
-        kMinimumModifier, "minimum modifier")(kDifferenceModifier, "difference modifier")(
-        kMaximumMinimumModifier, "maximum minimum modifier")(kCountModifier, "count modifier")(
-        kFindHeightModifier, "find height modifier")(kFindValueModifier, "find value modifier")(
-        kIntegralModifier, "integral modifier")(kPlusMinusAreaModifier, "plus minus area modifier");
+    ba::map_list_of
+	(kUnknownModifierType, "unknown modifier")
+	(kAverageModifier, "average modifier")
+	(kAccumulationModifier, "accumulation modifier")
+	(kMaximumModifier, "maximum modifier")
+	(kMinimumModifier, "minimum modifier")
+	(kDifferenceModifier, "difference modifier")
+	(kMaximumMinimumModifier, "maximum minimum modifier")
+	(kCountModifier, "count modifier")
+	(kFindHeightModifier, "find height modifier")
+	(kFindValueModifier, "find value modifier")
+	(kIntegralModifier, "integral modifier")
+	(kPlusMinusAreaModifier, "plus minus area modifier");
 
 /// Precipitation forms as agreed by FMI
 
@@ -356,9 +404,17 @@
 	kUnknownPrecipitationForm = 10
 };
 
-const boost::unordered_map<HPPrecipitationForm, const char*> HPPrecipitationFormToString = ba::map_list_of(
-    kDrizzle, "drizzle")(kRain, "rain")(kSleet, "sleet")(kSnow, "snow")(kFreezingDrizzle, "freezing drizzle")(
-    kFreezingRain, "freezing rain")(kGraupel, "graupel")(kHail, "hail")(kUnknownPrecipitationForm, "unknown");
+const boost::unordered_map<HPPrecipitationForm, const char*> HPPrecipitationFormToString =
+	ba::map_list_of
+	(kDrizzle, "drizzle")
+	(kRain, "rain")
+	(kSleet, "sleet")
+	(kSnow, "snow")
+	(kFreezingDrizzle, "freezing drizzle")
+	(kFreezingRain, "freezing rain")
+	(kGraupel, "graupel")
+	(kHail, "hail")
+	(kUnknownPrecipitationForm, "unknown");
 
 enum HPGridClass
 {
@@ -368,7 +424,10 @@
 };
 
 const boost::unordered_map<HPGridClass, std::string> HPGridClassToString =
-    ba::map_list_of(kUnknownGridClass, "unknown")(kRegularGrid, "regular")(kIrregularGrid, "irregular");
+    ba::map_list_of
+	(kUnknownGridClass, "unknown")
+	(kRegularGrid, "regular")
+	(kIrregularGrid, "irregular");
 
 // Define supported grid types
 // Values equal to those in radon
@@ -386,9 +445,15 @@
 };
 
 const boost::unordered_map<HPGridType, std::string> HPGridTypeToString =
-    ba::map_list_of(kUnknownGridType, "unknown grid type")(kLatitudeLongitude, "ll")(kStereographic, "polster")(
-        kAzimuthalEquidistant, "azimuthal")(kRotatedLatitudeLongitude, "rll")(kReducedGaussian, "rgg")(
-        kPointList, "pointlist")(kLambertConformalConic, "lcc");
+    ba::map_list_of
+	(kUnknownGridType, "unknown grid type")
+	(kLatitudeLongitude, "ll")
+	(kStereographic, "polster")
+	(kAzimuthalEquidistant, "azimuthal")
+	(kRotatedLatitudeLongitude, "rll")
+	(kReducedGaussian, "rgg")
+	(kPointList, "pointlist")
+	(kLambertConformalConic, "lcc");
 
 enum HPDatabaseType
 {
@@ -398,8 +463,12 @@
 	kNeonsAndRadon
 };
 
-const boost::unordered_map<HPDatabaseType, std::string> HPDatabaseTypeToString = ba::map_list_of(
-    kUnknownDatabaseType, "unknown")(kNeons, "neons")(kRadon, "radon")(kNeonsAndRadon, "neons and radon");
+const boost::unordered_map<HPDatabaseType, std::string> HPDatabaseTypeToString =
+	ba::map_list_of
+	(kUnknownDatabaseType, "unknown")
+	(kNeons, "neons")
+	(kRadon, "radon")
+	(kNeonsAndRadon, "neons and radon");
 
 enum HPForecastType
 {
@@ -411,12 +480,20 @@
 };
 
 const boost::unordered_map<HPForecastType, std::string> HPForecastTypeToString =
-    ba::map_list_of(kUnknownType, "unknown")(kDeterministic, "deterministic")(kAnalysis, "analysis")(
-        kEpsControl, "eps control")(kEpsPerturbation, "eps perturbation");
+    ba::map_list_of
+	(kUnknownType, "unknown")
+	(kDeterministic, "deterministic")
+	(kAnalysis, "analysis")
+	(kEpsControl, "eps control")
+	(kEpsPerturbation, "eps perturbation");
 
 const boost::unordered_map<std::string, HPForecastType> HPStringToForecastType =
-    ba::map_list_of("unknown", kUnknownType)("deterministic", kDeterministic)("analysis", kAnalysis)(
-        "eps control", kEpsControl)("eps perturbation", kEpsPerturbation);
+    ba::map_list_of
+	("unknown", kUnknownType)
+	("deterministic", kDeterministic)
+	("analysis", kAnalysis)
+	("eps control", kEpsControl)
+	("eps perturbation", kEpsPerturbation);
 
 enum HPEnsembleType
 {
@@ -427,12 +504,18 @@
 };
 
 const boost::unordered_map<HPEnsembleType, std::string> HPEnsembleTypeToString =
-    ba::map_list_of(kUnknownEnsembleType, "unknown")(kPerturbedEnsemble, "perturbed ensemble")(
-        kTimeEnsemble, "time ensemble")(kLevelEnsemble, "level ensemble");
+    ba::map_list_of
+	(kUnknownEnsembleType, "unknown")
+	(kPerturbedEnsemble, "perturbed ensemble")
+	(kTimeEnsemble, "time ensemble")
+	(kLevelEnsemble, "level ensemble");
 
 const boost::unordered_map<std::string, HPEnsembleType> HPStringToEnsembleType =
-    ba::map_list_of("unknown", kUnknownEnsembleType)("perturbed ensemble", kPerturbedEnsemble)(
-        "time ensemble", kTimeEnsemble)("level ensemble", kLevelEnsemble);
+    ba::map_list_of
+	("unknown", kUnknownEnsembleType)
+	("perturbed ensemble", kPerturbedEnsemble)
+	("time ensemble", kTimeEnsemble)
+	("level ensemble", kLevelEnsemble);
 
 /**
  * @struct HPVersionNumber
@@ -462,6 +545,8 @@
 };
 
 inline std::ostream& operator<<(std::ostream& file, const HPVersionNumber& vers) { return vers.Write(file); }
+// clang-format on
+
 namespace constants
 {
 /**
