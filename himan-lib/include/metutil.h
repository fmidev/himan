--- conflicted
+++ resolved
@@ -816,21 +816,7 @@
 
 		if (Pint <= targetP)
 		{
-<<<<<<< HEAD
-			/*#ifdef __CUDACC__
-			            double dx = (targetP - Pint) / (Pint + Pstep - Pint);
-			            value = fma(dx, Tint, fma(-dx, T0, T0));
-			#else*/
 			value = himan::numerical_functions::interpolation::Linear(targetP, Pint, Pint + Pstep, T0, Tint);
-			//#endif
-=======
-#ifdef __CUDACC__
-			double dx = (targetP - Pint) / (Pint + Pstep - Pint);
-			value = fma(dx, Tint, fma(-dx, T0, T0));
-#else
-			value = himan::numerical_functions::interpolation::Linear(targetP, Pint, Pint + Pstep, T0, Tint);
-#endif
->>>>>>> ba53229b
 			break;
 		}
 
