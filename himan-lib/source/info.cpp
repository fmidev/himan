/**
 * @file info.cpp
 *
 * @date Nov 22, 2012
 * @author partio
 */

#include "info.h"
#include "grid.h"
#include "lambert_conformal_grid.h"
#include "latitude_longitude_grid.h"
#include "point_list.h"
#include "stereographic_grid.h"
#include <limits>  // for std::numeric_limits<size_t>::max();

using namespace std;
using namespace himan;

info::info()
    : itsBaseGrid(),
      itsLevelOrder(kTopToBottom),
      itsLevelIterator(),
      itsTimeIterator(),
      itsParamIterator(),
      itsForecastTypeIterator(),
      itsDimensions(),
      itsLogger(logger("info")),
      itsLocationIndex(kIteratorResetValue)
{
}

info::~info() {}
info::info(const info& other)
    // Iterators are COPIED
    : itsLevelOrder(other.itsLevelOrder),
      itsLevelIterator(other.itsLevelIterator),
      itsTimeIterator(other.itsTimeIterator),
      itsParamIterator(other.itsParamIterator),
      itsForecastTypeIterator(other.itsForecastTypeIterator),
      itsDimensions(other.itsDimensions),
      itsProducer(other.itsProducer),
      itsLocationIndex(other.itsLocationIndex)
{
	if (other.itsBaseGrid)
	{
		itsBaseGrid = unique_ptr<grid>(other.itsBaseGrid->Clone());
	}

	itsLogger = logger("info");
}

std::ostream& info::Write(std::ostream& file) const
{
	file << "<" << ClassName() << ">" << endl;

	file << "__itsLevelOrder__ " << HPLevelOrderToString.at(itsLevelOrder) << endl;

	file << itsProducer;

	file << itsParamIterator;
	file << itsLevelIterator;
	file << itsTimeIterator;
	file << itsForecastTypeIterator;

	for (size_t i = 0; i < itsDimensions.size(); i++)
	{
		if (itsDimensions[i]) file << *itsDimensions[i];
	}

	return file;
}

void info::Regrid(const vector<param>& newParams)
{
<<<<<<< HEAD
	auto newDimensions =
	    vector<shared_ptr<grid>>(itsForecastTypeIterator.Size() * itsTimeIterator.Size() * itsLevelIterator.Size() * itsParamIterator.Size());
=======
	auto newDimensions = vector<shared_ptr<grid>>(itsForecastTypeIterator.Size() * itsTimeIterator.Size() *
	                                              itsLevelIterator.Size() * newParams.size());
>>>>>>> 29d92f1b

	FirstForecastType();
	FirstTime();
	FirstLevel();
	ResetParam();

	while (Next())
	{
		if (!Grid()) continue;

		size_t newI = (ParamIndex() * SizeForecastTypes() * SizeTimes() * SizeLevels() +
		               LevelIndex() * SizeForecastTypes() * SizeTimes() + TimeIndex() * SizeForecastTypes() +
		               ForecastTypeIndex());

		newDimensions[newI] = shared_ptr<grid>(Grid()->Clone());
	}

	itsDimensions = move(newDimensions);
	First();  // "Factory setting"
}

void info::Regrid(const vector<level>& newLevels)
{
	auto newDimensions = vector<shared_ptr<grid>>(itsForecastTypeIterator.Size() * itsTimeIterator.Size() *
	                                              newLevels.size() * itsParamIterator.Size());

	FirstForecastType();
	FirstTime();
	FirstLevel();
	ResetParam();

	while (Next())
	{
		if (!Grid()) continue;

		size_t newI = (ParamIndex() * SizeForecastTypes() * SizeTimes() * newLevels.size() +
		               LevelIndex() * SizeForecastTypes() * SizeTimes() + TimeIndex() * SizeForecastTypes() +
		               ForecastTypeIndex());

		newDimensions[newI] = shared_ptr<grid>(Grid()->Clone());
	}

	itsDimensions = move(newDimensions);
	First();  // "Factory setting"
}

void info::Create(const grid* baseGrid, const param& par, const level& lev, bool createDataBackend)
{
	ASSERT(baseGrid);

	if (itsDimensions.size() == 0)
	{
		itsDimensions = vector<shared_ptr<grid>>(itsForecastTypeIterator.Size() * itsTimeIterator.Size() *
		                                         itsLevelIterator.Size() * itsParamIterator.Size());
	}

	FirstForecastType();
	FirstTime();
	FirstLevel();
	ResetParam();

	while (Next())
	{
		if (Level() == lev && Param() == par)
		{
			Grid(shared_ptr<grid>(baseGrid->Clone()));

			if (baseGrid->Class() == kRegularGrid)
			{
				if (createDataBackend)
				{
					Grid()->Data().Resize(Grid()->Ni(), Grid()->Nj());
				}
			}
			else if (baseGrid->Class() == kIrregularGrid)
			{
				if (baseGrid->Type() == kReducedGaussian)
				{
					Grid()->Data().Resize(Grid()->Size(), 1, 1);
				}
			}
			else
			{
				throw runtime_error(ClassName() + ": Invalid grid type");
			}
		}
	}
}

void info::Create(const grid* baseGrid, bool createDataBackend)
{
	ASSERT(baseGrid);

	itsDimensions = vector<shared_ptr<grid>>(itsForecastTypeIterator.Size() * itsTimeIterator.Size() *
	                                         itsLevelIterator.Size() * itsParamIterator.Size());

	ResetForecastType();

	while (NextForecastType())
	{
		ResetTime();

		while (NextTime())
		{
			ResetLevel();

			while (NextLevel())
			{
				ResetParam();

				while (NextParam())
				// Create empty placeholders
				{
					Grid(shared_ptr<grid>(baseGrid->Clone()));

					if (baseGrid->Class() == kRegularGrid)
					{
						if (createDataBackend)
						{
							Grid()->Data().Resize(Grid()->Ni(), Grid()->Nj());
						}
					}
					else if (baseGrid->Class() == kIrregularGrid)
					{
						if (baseGrid->Type() == kReducedGaussian)
						{
							Grid()->Data().Resize(Grid()->Size(), 1, 1);
						}
					}
					else
					{
						throw runtime_error(ClassName() + ": Invalid grid type");
					}
				}
			}
		}
	}

	First();
}

void info::Merge(shared_ptr<info> otherInfo)
{
	Reset();

	otherInfo->ResetForecastType();

	// X = forecast type
	// Y = time
	// Z = level
	// Å = param

	while (otherInfo->NextForecastType())
	{
		if (itsForecastTypeIterator.Add(otherInfo->ForecastType()))  // no duplicates
		{
			ReIndex(SizeForecastTypes() - 1, SizeTimes(), SizeLevels(), SizeParams());
		}

		if (!ForecastType(otherInfo->ForecastType()))
		{
			itsLogger.Fatal("Unable to set forecast type, merge failed");
			himan::Abort();
		}

		otherInfo->ResetTime();

		while (otherInfo->NextTime())
		{
			if (itsTimeIterator.Add(otherInfo->Time()))  // no duplicates
			{
				ReIndex(SizeForecastTypes(), SizeTimes() - 1, SizeLevels(), SizeParams());
			}

			if (!Time(otherInfo->Time()))
			{
				itsLogger.Fatal("Unable to set time, merge failed");
				himan::Abort();
			}

			otherInfo->ResetLevel();

			while (otherInfo->NextLevel())
			{
				if (itsLevelIterator.Add(otherInfo->Level()))  // no duplicates
				{
					ReIndex(SizeForecastTypes(), SizeTimes(), SizeLevels() - 1, SizeParams());
				}

				if (!Level(otherInfo->Level()))
				{
					itsLogger.Fatal("Unable to set level, merge failed");
					himan::Abort();
				}

				otherInfo->ResetParam();

				while (otherInfo->NextParam())
				{
					if (itsParamIterator.Add(otherInfo->Param()))  // no duplicates
					{
						ReIndex(SizeForecastTypes(), SizeTimes(), SizeLevels(), SizeParams() - 1);
					}

					if (!Param(otherInfo->Param()))
					{
						itsLogger.Fatal("Unable to set param, merge failed");
						himan::Abort();
					}

					Grid(shared_ptr<grid>(otherInfo->Grid()->Clone()));
				}
			}
		}
	}
}

void info::Merge(vector<shared_ptr<info>>& otherInfos)
{
	for (size_t i = 0; i < otherInfos.size(); i++)
	{
		Merge(otherInfos[i]);
	}
}

const producer& info::Producer() const { return itsProducer; }
void info::Producer(long theFmiProducerId) { itsProducer = producer(theFmiProducerId); }
void info::Producer(const producer& theProducer) { itsProducer = theProducer; }
void info::ParamIterator(const param_iter& theParamIterator) { itsParamIterator = theParamIterator; }
void info::Params(const vector<param>& theParams)
{
	// If dimensions are reduced we are not regridding, that would mean that we'd have
	// to (most likely) remove some data which might not be what the caller wanted.
	// We can revisit this functionality later.
	if (!itsDimensions.empty() && itsParamIterator.Size() && itsParamIterator.Size() < theParams.size())
	{
		Regrid(theParams);
	}

	itsParamIterator = param_iter(theParams);
}
void info::LevelIterator(const level_iter& theLevelIterator) { itsLevelIterator = theLevelIterator; }
void info::Levels(const vector<level>& theLevels)
{
	if (!itsDimensions.empty() && itsLevelIterator.Size() && itsLevelIterator.Size() < theLevels.size())
	{
		Regrid(theLevels);
	}

	itsLevelIterator = level_iter(theLevels);
}
void info::TimeIterator(const time_iter& theTimeIterator) { itsTimeIterator = theTimeIterator; }
void info::Times(const vector<forecast_time>& theTimes) { itsTimeIterator = time_iter(theTimes); }
bool info::Param(const param& theRequestedParam) { return itsParamIterator.Set(theRequestedParam); }
bool info::NextParam() { return itsParamIterator.Next(); }
void info::ResetParam() { itsParamIterator.Reset(); }
bool info::FirstParam() { return itsParamIterator.First(); }
size_t info::ParamIndex() const { return itsParamIterator.Index(); }
void info::ParamIndex(size_t theParamIndex) { itsParamIterator.Set(theParamIndex); }
param info::Param() const { return itsParamIterator.At(); }
size_t info::SizeParams() const { return itsParamIterator.Size(); }
const param& info::PeekParam(size_t theIndex) const { return itsParamIterator.At(theIndex); }
void info::SetParam(const param& theParam) { itsParamIterator.Replace(theParam); }
HPLevelOrder info::LevelOrder() const { return itsLevelOrder; }
void info::LevelOrder(HPLevelOrder levelOrder) { itsLevelOrder = levelOrder; }
bool info::NextLevel()
{
	if (itsLevelOrder == kBottomToTop)
	{
		return itsLevelIterator.Previous();
	}
	else
	{
		return itsLevelIterator.Next();
	}
}

bool info::PreviousLevel()
{
	if (itsLevelOrder == kBottomToTop)
	{
		return itsLevelIterator.Next();
	}
	else
	{
		return itsLevelIterator.Previous();
	}
}

bool info::LastLevel()
{
	if (itsLevelOrder == kBottomToTop)
	{
		return itsLevelIterator.First();
	}
	else
	{
		return itsLevelIterator.Last();
	}
}

void info::First()
{
	FirstLevel();
	FirstParam();
	FirstTime();
	FirstForecastType();
	FirstLocation();
}

void info::Reset()
{
	ResetLevel();
	ResetParam();
	ResetTime();
	ResetLocation();
	ResetForecastType();
}

void info::ResetLevel() { itsLevelIterator.Reset(); }
bool info::FirstLevel()
{
	if (itsLevelOrder == kBottomToTop)
	{
		return itsLevelIterator.Last();
	}
	else
	{
		return itsLevelIterator.First();
	}
}

size_t info::LevelIndex() const { return itsLevelIterator.Index(); }
void info::LevelIndex(size_t theLevelIndex) { itsLevelIterator.Set(theLevelIndex); }
bool info::Level(const level& theLevel) { return itsLevelIterator.Set(theLevel); }
level info::Level() const { return itsLevelIterator.At(); }
size_t info::SizeLevels() const { return itsLevelIterator.Size(); }
const level& info::PeekLevel(size_t theIndex) const { return itsLevelIterator.At(theIndex); }
void info::SetLevel(const level& theLevel) { itsLevelIterator.Replace(theLevel); }
bool info::NextTime() { return itsTimeIterator.Next(); }
bool info::PreviousTime() { return itsTimeIterator.Previous(); }
bool info::LastTime() { return itsTimeIterator.Last(); }
void info::ResetTime() { itsTimeIterator.Reset(); }
bool info::FirstTime() { return itsTimeIterator.First(); }
size_t info::TimeIndex() const { return itsTimeIterator.Index(); }
void info::TimeIndex(size_t theTimeIndex) { itsTimeIterator.Set(theTimeIndex); }
bool info::Time(const forecast_time& theTime) { return itsTimeIterator.Set(theTime); }
forecast_time info::Time() const { return itsTimeIterator.At(); }
size_t info::SizeTimes() const { return itsTimeIterator.Size(); }
const forecast_time& info::PeekTime(size_t theIndex) const { return itsTimeIterator.At(theIndex); }
void info::SetTime(const forecast_time& theTime) { itsTimeIterator.Replace(theTime); }
bool info::NextForecastType() { return itsForecastTypeIterator.Next(); }
size_t info::SizeForecastTypes() const { return itsForecastTypeIterator.Size(); }
void info::ResetForecastType() { itsForecastTypeIterator.Reset(); }
size_t info::ForecastTypeIndex() const { return itsForecastTypeIterator.Index(); }
bool info::NextLocation()
{
	if (itsLocationIndex == kIteratorResetValue)
	{
		itsLocationIndex = 0;  // ResetLocation() has been called before this function
	}

	else
	{
		itsLocationIndex++;
	}

	size_t locationSize = Data().Size();

	if (itsLocationIndex >= locationSize)
	{
		itsLocationIndex = (locationSize == 0) ? 0 : locationSize - 1;

		return false;
	}

	return true;
}

bool info::PreviousLocation()
{
	size_t locationSize = Data().Size();

	if (itsLocationIndex == kIteratorResetValue)
	{
		itsLocationIndex =
		    (locationSize == 0) ? 0 : locationSize - 1;  // ResetLocation() has been called before this function
	}

	else
	{
		if (itsLocationIndex == 0)
		{
			itsLocationIndex = (locationSize == 0) ? 0 : locationSize - 1;
			return false;
		}
		itsLocationIndex--;
	}

	return true;
}

bool info::LastLocation()
{
	itsLocationIndex = Data().Size() - 1;

	return true;
}

void info::ResetLocation() { itsLocationIndex = kIteratorResetValue; }
bool info::FirstLocation()
{
	ResetLocation();

	return NextLocation();
}

size_t info::LocationIndex() const { return itsLocationIndex; }
void info::LocationIndex(size_t theLocationIndex) { itsLocationIndex = theLocationIndex; }
size_t info::LocationIndex() { return itsLocationIndex; }
size_t info::SizeLocations() const { return Grid()->Data().Size(); }
matrix<double>& info::Data() { return Grid()->Data(); }
void info::Grid(shared_ptr<grid> d)
{
	ASSERT(itsDimensions.size() > Index());
	itsDimensions[Index()] = d;
}

size_t info::DimensionSize() const { return itsDimensions.size(); }
#ifdef HAVE_CUDA

info_simple* info::ToSimple() const
{
	info_simple* ret = new info_simple();

	ret->size_x = Grid()->Data().SizeX();
	ret->size_y = Grid()->Data().SizeY();

	ret->di = Grid()->Di();
	ret->dj = Grid()->Dj();

	ret->first_lat = Grid()->FirstPoint().Y();
	ret->first_lon = Grid()->FirstPoint().X();

	if (Grid()->Type() == kRotatedLatitudeLongitude)
	{
		ret->south_pole_lat = dynamic_cast<rotated_latitude_longitude_grid*>(Grid())->SouthPole().Y();
		ret->south_pole_lon = dynamic_cast<rotated_latitude_longitude_grid*>(Grid())->SouthPole().X();
	}
	else if (Grid()->Type() == kStereographic)
	{
		ret->orientation = dynamic_cast<stereographic_grid*>(Grid())->Orientation();
	}
	else if (Grid()->Type() == kLambertConformalConic)
	{
		ret->orientation = dynamic_cast<lambert_conformal_grid*>(Grid())->Orientation();
		ret->latin1 = dynamic_cast<lambert_conformal_grid*>(Grid())->StandardParallel1();
		ret->latin2 = dynamic_cast<lambert_conformal_grid*>(Grid())->StandardParallel2();
	}

	ret->interpolation = Param().InterpolationMethod();

	if (Grid()->ScanningMode() == kTopLeft)
	{
		ret->j_scans_positive = false;
	}
	else if (Grid()->ScanningMode() != kBottomLeft)
	{
		throw runtime_error(ClassName() + ": Invalid scanning mode for Cuda: " +
		                    string(HPScanningModeToString.at(Grid()->ScanningMode())));
	}

	ret->projection = Grid()->Type();

	if (Grid()->IsPackedData())
	{
		/*
		 * If grid has packed data, shallow-copy a pointer to that data to 'ret'.
		 * Also allocate page-locked memory for the unpacked data.
		 */

		ASSERT(Grid()->PackedData().ClassName() == "simple_packed");

		ret->packed_values = reinterpret_cast<simple_packed*>(&Grid()->PackedData());
	}

	// Reserve a place for the unpacked data
	ret->values = const_cast<double*>(Grid()->Data().ValuesAsPOD());

	return ret;
}

#endif

const vector<shared_ptr<grid>>& info::Dimensions() const { return itsDimensions; }
void info::ReIndex(size_t oldForecastTypeSize, size_t oldTimeSize, size_t oldLevelSize, size_t oldParamSize)
{
	vector<shared_ptr<grid>> theDimensions(SizeForecastTypes() * SizeTimes() * SizeLevels() * SizeParams());

	for (size_t a = 0; a < oldForecastTypeSize; a++)
	{
		for (size_t b = 0; b < oldTimeSize; b++)
		{
			for (size_t c = 0; c < oldLevelSize; c++)
			{
				for (size_t d = 0; d < oldParamSize; d++)
				{
					size_t index = d * oldForecastTypeSize * oldTimeSize * oldLevelSize +
					               c * oldForecastTypeSize * oldTimeSize + b * oldForecastTypeSize + a;

					size_t newIndex = Index(a, b, c, d);
					theDimensions[newIndex] = itsDimensions[index];
				}
			}
		}
	}

	itsDimensions = theDimensions;
}

point info::LatLon() const
{
	if (itsLocationIndex == kIteratorResetValue)
	{
		itsLogger.Error("Location iterator position is not set");
		return point();
	}

	return Grid()->LatLon(itsLocationIndex);
}

station info::Station() const
{
	if (itsLocationIndex == kIteratorResetValue)
	{
		itsLogger.Error("Location iterator position is not set");
		return station();
	}
	else if (Grid()->Class() != kIrregularGrid)
	{
		itsLogger.Error("regular_grid does not hold station information");
		return station();
	}

	return dynamic_cast<point_list*>(Grid())->Station(itsLocationIndex);
}

void info::ForecastTypes(const std::vector<forecast_type>& theTypes)
{
	itsForecastTypeIterator = forecast_type_iter(theTypes);
}

void info::ForecastTypeIterator(const forecast_type_iter& theForecastTypeIterator)
{
	itsForecastTypeIterator = theForecastTypeIterator;
}

forecast_type info::ForecastType() const { return itsForecastTypeIterator.At(); }
bool info::ForecastType(const forecast_type& theRequestedType) { return itsForecastTypeIterator.Set(theRequestedType); }
bool info::FirstForecastType()
{
	ResetForecastType();
	return NextForecastType();
}

void info::Clear()
{
	itsDimensions.clear();

	itsParamIterator.Clear();
	itsLevelIterator.Clear();
	itsTimeIterator.Clear();
	itsForecastTypeIterator.Clear();
}

time_iter& info::TimeIterator() { return itsTimeIterator; }
param_iter& info::ParamIterator() { return itsParamIterator; }
level_iter& info::LevelIterator() { return itsLevelIterator; }
forecast_type_iter& info::ForecastTypeIterator() { return itsForecastTypeIterator; }
bool info::Next()
{
	// Innermost

	if (NextParam())
	{
		return true;
	}

	// No more params at this forecast type/level/time combination; rewind param iterator

	FirstParam();

	if (NextLevel())
	{
		return true;
	}

	// No more levels at this forecast type/time combination; rewind level iterator

	FirstLevel();

	if (NextTime())
	{
		return true;
	}

	// No more times at this forecast type; rewind time iterator, level iterator is
	// already at first place

	FirstTime();

	if (NextForecastType())
	{
		return true;
	}

	return false;
}

bool info::IsValidGrid() const { return (Grid()); }
info info::Clone()
{
	auto ret = info(*this);

	ret.FirstForecastType();
	ret.FirstTime();
	ret.FirstLevel();
	ret.ResetParam();

	while (Next())
	{
		const grid* g = Grid();

		if (g)
		{
			Grid(shared_ptr<grid>(g->Clone()));
		}
	}

	// Return indices
	ret.ForecastTypeIterator().Set(ForecastTypeIndex());
	ret.TimeIterator().Set(TimeIndex());
	ret.LevelIterator().Set(LevelIndex());
	ret.ParamIterator().Set(ParamIndex());

	return ret;
}<|MERGE_RESOLUTION|>--- conflicted
+++ resolved
@@ -72,13 +72,8 @@
 
 void info::Regrid(const vector<param>& newParams)
 {
-<<<<<<< HEAD
-	auto newDimensions =
-	    vector<shared_ptr<grid>>(itsForecastTypeIterator.Size() * itsTimeIterator.Size() * itsLevelIterator.Size() * itsParamIterator.Size());
-=======
 	auto newDimensions = vector<shared_ptr<grid>>(itsForecastTypeIterator.Size() * itsTimeIterator.Size() *
 	                                              itsLevelIterator.Size() * newParams.size());
->>>>>>> 29d92f1b
 
 	FirstForecastType();
 	FirstTime();
