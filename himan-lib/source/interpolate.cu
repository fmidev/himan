#include "cuda_plugin_helper.h"
#include "info_simple.h"
#include "interpolate.h"
#include "numerical_functions.h"
#include <thrust/sort.h>

#include "stereographic_grid.h"

// these functions are defined in lambert_conformal_grid.cpp
extern double GetStandardParallel(himan::grid* g, int parallelno);
extern double GetOrientation(himan::grid* g);

const double kEpsilon = 1e-6;
<<<<<<< HEAD
using himan::kFloatMissing;
=======
using himan::IsMissingDouble;
>>>>>>> 29d92f1b

struct point
{
	double x;
	double y;

	__host__ __device__ point() : x(himan::MissingDouble()), y(himan::MissingDouble()) {}
	__host__ __device__ point(double _x, double _y) : x(_x), y(_y) {}
};

__host__ __device__ unsigned int Index(unsigned int x, unsigned int y, unsigned int sx) { return y * sx + x; }
__host__ __device__ unsigned int Index(point p, unsigned int sx)
{
	return Index(static_cast<unsigned int>(p.x), static_cast<unsigned int>(p.y), sx);
}

__global__ void Swap(double* __restrict__ arr, size_t ni, size_t nj)
{
	const int idx = blockIdx.x * blockDim.x + threadIdx.x;

	// Flip with regards to x axis

	if (idx < nj * ni * 0.5)
	{
		const int i = fmod(static_cast<double>(idx), static_cast<double>(ni));
		const int j = floor(static_cast<double>(idx / ni));

		double upper = arr[idx];
		double lower = arr[Index(i, nj - 1 - j, ni)];

		arr[idx] = lower;
		arr[Index(i, nj - 1 - j, ni)] = upper;
	}
}

void CreateGrid(himan::info& sourceInfo, himan::info& targetInfo, ::point* grid)
{
	targetInfo.ResetLocation();

	int i = 0;

	while (targetInfo.NextLocation())
	{
		himan::point gp = sourceInfo.Grid()->XY(targetInfo.LatLon());

		grid[i].x = gp.X();
		grid[i].y = gp.Y();
		i++;
	}
}

__device__ double Mode(double* arr)
{
	thrust::sort(thrust::seq, arr, arr + 4);

	double num = arr[0];
	double mode = himan::MissingDouble();

	int count = 1;
	int modeCount = 0;

	bool multiModal = false;

	for (int i = 1; i < 4; i++)
	{
		double val = arr[i];

		if (fabs(val - num) < kEpsilon)
		{
			// increase occurrences for this number
			count++;

			if (count == modeCount)
			{
				multiModal = true;
			}
			else if (count > modeCount)
			{
				modeCount = count;
				mode = num;
				multiModal = false;
			}
		}
		else
		{
			// value changed
			count = 1;
			num = val;
		}
	}

	double ret = himan::MissingDouble();

	if (!multiModal)
	{
		ret = mode;
	}

	return ret;
}

__device__ bool IsInsideGrid(point& gp, size_t size_x, size_t size_y)
{
	// if interpolated grid points are negative, it means that we are outside the grid

	// sometime first grid point is -0, so we subtract a small value from first
	// grid point accept that value as well

	if (gp.x >= (0 - kEpsilon) && gp.y >= (0 - kEpsilon) &&

	    // if interpolated grid points are larger than source grid in x or y
	    // direction, it means again that we are outside of the area

	    ((fabs(gp.x - (size_x - 1)) < kEpsilon || __double2uint_ru(gp.x) < size_x) &&
	     (fabs(gp.y - (size_y - 1)) < kEpsilon || __double2uint_ru(gp.y) < size_y)))
	{
		return true;
	}

#ifdef EXTRADEBUG
	bool lc = gp.x >= (0 - kEpsilon) && gp.y >= (0 - kEpsilon);
	bool uc = (fabs(gp.x - (size_x - 1)) < kEpsilon || __double2uint_ru(gp.x) < size_x) &&
	          (fabs(gp.y - (size_y - 1)) < kEpsilon || __double2uint_ru(gp.y) < size_y);

	printf("gp x:%f y:%f discarded [%ld,%ld]: lower cond --> x:%d y:%d upper cond x:%d y:%d\n", gp.x, gp.y, size_x,
	       size_y, gp.x >= (0 - kEpsilon), gp.y >= (0 - kEpsilon), lc, uc);

#endif

	return false;
}

__device__ double NearestPointInterpolation(const double* __restrict__ d_source, himan::info_simple& sourceInfo,
                                            const point& gp)
{
	int rx = rint(gp.x);
	int ry = rint(gp.y);

	ASSERT(rx >= 0 && rx <= sourceInfo.size_x);
	ASSERT(ry >= 0 && ry <= sourceInfo.size_y);

	double npValue = d_source[Index(rx, ry, sourceInfo.size_x)];

	// Sometimes nearest point value is missing, but there is another point almost as close that
	// is not missing. Should we try to use that instead? This would mean that the interpolation
	// result would in some cases contain less missing values, but the cost is an extra branch
	// for *every* nearest point interpolation ever done!

	return npValue;
}

__device__ double BiLinearInterpolation(const double* __restrict__ d_source, himan::info_simple& sourceInfo,
                                        const point& gp)
{
	double ret = himan::MissingDouble();

	// Find all four neighboring points

	point a(floor(gp.x), ceil(gp.y));
	point b(ceil(gp.x), ceil(gp.y));
	point c(floor(gp.x), floor(gp.y));
	point d(ceil(gp.x), floor(gp.y));

	// Assure neighboring points are inside grid and get values

	size_t size_x = sourceInfo.size_x;
	size_t size_y = sourceInfo.size_y;

	double av = himan::MissingDouble(), bv = himan::MissingDouble(), cv = himan::MissingDouble(),
	       dv = himan::MissingDouble();

	if (IsInsideGrid(a, size_x, size_y))
	{
		av = d_source[Index(a, size_x)];
	}
	if (IsInsideGrid(b, size_x, size_y))
	{
		bv = d_source[Index(b, size_x)];
	}
	if (IsInsideGrid(c, size_x, size_y))
	{
		cv = d_source[Index(c, size_x)];
	}
	if (IsInsideGrid(d, size_x, size_y))
	{
		dv = d_source[Index(d, size_x)];
	}

	// Distance of interpolated point to neighboring points

	point dist(gp.x - c.x, gp.y - c.y);

	ASSERT(dist.x >= 0 && dist.x <= 1);
	ASSERT(dist.y >= 0 && dist.y <= 1);

	// If interpolated point is very close to source grid point, pick
	// the point value directly

	// This is preferred since nearest point is faster than bilinear, and
	// if wanted grid point =~ source grid point, the bilinear interpolation
	// value will be very close to nearest point value

	using namespace himan::numerical_functions::interpolation;

	if ((dist.x < kEpsilon || fabs(dist.x - 1) < kEpsilon) && (dist.y < kEpsilon || fabs(dist.y - 1) < kEpsilon))
	{
		ret = NearestPointInterpolation(d_source, sourceInfo, gp);
	}

	// All values present, regular bilinear interpolation

	else if (!IsMissingDouble(av) && !IsMissingDouble(bv) && !IsMissingDouble(cv) && !IsMissingDouble(dv))
	{
		ret = BiLinear(dist.x, dist.y, av, bv, cv, dv);
	}

	// x or y is at grid edge

	else if (fabs(dist.y) < kEpsilon && !IsMissingDouble(cv) && !IsMissingDouble(dv))
	{
		ret = Linear(dist.x, cv, dv);
	}

	else if (fabs(dist.y - 1) < kEpsilon && !IsMissingDouble(av) && !IsMissingDouble(bv))
	{
		ret = Linear(dist.x, av, bv);
	}

	else if (fabs(dist.x) < kEpsilon && !IsMissingDouble(cv) && !IsMissingDouble(av))
	{
		ret = Linear(dist.y, cv, av);
	}

	else if (fabs(dist.x - 1) < kEpsilon && !IsMissingDouble(av) && !IsMissingDouble(bv))
	{
		ret = Linear(dist.y, dv, bv);
	}

	// One point missing; these "triangulation" methods have been copied from NFmiInterpolation.cpp

	else if (IsMissingDouble(av) && !IsMissingDouble(bv) && !IsMissingDouble(cv) && !IsMissingDouble(dv))
	{
		double wsum = (dist.x * dist.y + (1 - dist.x) * (1 - dist.y) + dist.x * (1 - dist.y));

		ret = ((1 - dist.x) * (1 - dist.y) * cv + dist.x * (1 - dist.y) * dv + dist.x * dist.y * bv) / wsum;
	}
	else if (!IsMissingDouble(av) && IsMissingDouble(bv) && !IsMissingDouble(cv) && !IsMissingDouble(dv))
	{
		double wsum = ((1 - dist.x) * dist.y + (1 - dist.x) * (1 - dist.y) + dist.x * (1 - dist.y));

		ret = ((1 - dist.x) * (1 - dist.y) * cv + dist.x * (1 - dist.y) * dv + (1 - dist.x) * dist.y * av) / wsum;
	}
	else if (!IsMissingDouble(av) && !IsMissingDouble(bv) && IsMissingDouble(cv) && !IsMissingDouble(dv))
	{
		double wsum = ((1 - dist.x) * dist.y + dist.x * dist.y + dist.x * (1 - dist.y));

		ret = (dist.x * (1 - dist.y) * dv + (1 - dist.x) * dist.y * av + dist.x * dist.y * bv) / wsum;
	}
	else if (!IsMissingDouble(av) && !IsMissingDouble(bv) && !IsMissingDouble(cv) && IsMissingDouble(dv))
	{
		double wsum = ((1 - dist.x) * (1 - dist.y) + (1 - dist.x) * dist.y + dist.x * dist.y);

		ret = ((1 - dist.x) * (1 - dist.y) * cv + (1 - dist.x) * dist.y * av + dist.x * dist.y * bv) / wsum;
	}

#ifdef EXTRADEBUG
	else
	{
		printf("More than one point missing for gp x: %f y:%f --> a:%f b:%f c:%f d:%f | dx:%f dy:%f\n", gp.x, gp.y, av,
		       bv, cv, dv, dist.x, dist.y);
	}

	if ((ret != ret))
	{
		printf("gpx:%f gpy:%f [%ld %ld] |  dist x:%f y:%f\n", gp.x, gp.y, size_x, size_y, dist.x, dist.y);
		printf("av:%f bv:%f cv:%f dv:%f | interp:%f\n", av, bv, cv, dv, ret);
		printf("ax:%f ay:%f bx:%f by:%f cx:%f cy:%f dx:%f dy:%f\n", a.x, a.y, b.x, b.y, c.x, c.y, d.x, d.y);
		printf("is inside grid: a:%d b:%d c:%d d:%d\n", IsInsideGrid(a, size_x, size_y),
		       IsInsideGrid(b, size_x, size_y), IsInsideGrid(c, size_x, size_y), IsInsideGrid(d, size_x, size_y));
	}

#endif

	return ret;
}

__device__ double NearestPointValueInterpolation(const double* __restrict__ d_source, himan::info_simple& sourceInfo,
                                                 const point& gp)
{
	double ret = himan::MissingDouble();

	// Find all four neighboring points

	point a(floor(gp.x), ceil(gp.y));
	point b(ceil(gp.x), ceil(gp.y));
	point c(floor(gp.x), floor(gp.y));
	point d(ceil(gp.x), floor(gp.y));

	// Assure neighboring points are inside grid

	size_t size_x = sourceInfo.size_x;
	size_t size_y = sourceInfo.size_y;

	if (!IsInsideGrid(a, size_x, size_y) || !IsInsideGrid(b, size_x, size_y) || !IsInsideGrid(c, size_x, size_y) ||
	    !IsInsideGrid(d, size_x, size_y))
	{
		return ret;
	}

	// Neighbor values

	double av = d_source[Index(a, size_x)];
	double bv = d_source[Index(b, size_x)];
	double cv = d_source[Index(c, size_x)];
	double dv = d_source[Index(d, size_x)];

	// Find mode of neighboring points

	double arr[4] = {av, bv, cv, dv};
	double mode = Mode(arr);

	if (!IsMissingDouble(mode))
	{
		return mode;
	}

	double bilin = BiLinearInterpolation(d_source, sourceInfo, gp);

	arr[0] = fabs(av - bilin);
	arr[1] = fabs(bv - bilin);
	arr[2] = fabs(cv - bilin);
	arr[3] = fabs(dv - bilin);

	mode = Mode(arr);

	if (!IsMissingDouble(mode))
	{
		double min = fmin(arr[0], fmin(arr[1], fmin(arr[2], arr[3])));

		if (fabs(mode - min) < kEpsilon)
		{
			ret = bilin - mode;
		}
		else
		{
			ret = bilin - min;
		}
	}
	else
	{
		// no mode
		double min = fmin(arr[0], fmin(arr[1], fmin(arr[2], arr[3])));
		ret = bilin - min;
	}

	return ret;
}

__global__ void InterpolateCudaKernel(const double* __restrict__ d_source, double* __restrict__ d_target,
                                      const point* __restrict__ d_grid, himan::info_simple sourceInfo,
                                      himan::info_simple targetInfo)
{
	// idx is our pointer to the TARGET data in linear format

	const int idx = blockIdx.x * blockDim.x + threadIdx.x;

	if (idx < targetInfo.size_x * targetInfo.size_y)
	{
		// next we need to get x and y of the 'idx' in the source grid coordinates
		// to do that we first determine the i and j of the target grid coordinates

		const int i = fmod(static_cast<double>(idx), static_cast<double>(targetInfo.size_x));
		const int j = floor(static_cast<double>(idx / targetInfo.size_x));

		// with i and j we can get the grid point coordinates in the source grid

		point gp = d_grid[Index(i, j, targetInfo.size_x)];

		double interp = himan::MissingDouble();

		if (IsInsideGrid(gp, sourceInfo.size_x, sourceInfo.size_y))
		{
			// targetInfo.interpolation = himan::kNearestPointValue;

			switch (targetInfo.interpolation)
			{
				case himan::kBiLinear:
					interp = BiLinearInterpolation(d_source, sourceInfo, gp);
					break;

				case himan::kNearestPoint:
					interp = NearestPointInterpolation(d_source, sourceInfo, gp);
					break;

				case himan::kNearestPointValue:
					interp = NearestPointValueInterpolation(d_source, sourceInfo, gp);
					break;
			}
		}
#ifdef EXTRADEBUG
		else
		{
			printf("grid point x:%f y:%f discarded [%ld,%ld]\n", gp.x, gp.y, sourceInfo.size_x, sourceInfo.size_y);
		}
#endif
		d_target[idx] = interp;

		ASSERT(interp == interp || IsMissingDouble(interp));  // no NaN
		ASSERT(interp < 1e30 || IsMissingDouble(interp));     // No crazy values
	}
}

bool InterpolateAreaGPU(himan::info& base, himan::info& source, himan::matrix<double>& targetData)
{
	cudaStream_t stream;
	CUDA_CHECK(cudaStreamCreate(&stream));

	if (base.Param().InterpolationMethod() == himan::kUnknownInterpolationMethod)
	{
		base.Param().InterpolationMethod(himan::kBiLinear);
	}
	else
	{
		auto newMethod =
		    himan::interpolate::InterpolationMethod(source.Param().Name(), base.Param().InterpolationMethod());
		auto newParam = base.Param();
		newParam.InterpolationMethod(newMethod);

		base.SetParam(newParam);
	}

	// Determine all grid point coordinates that need to be interpolated.
	const size_t N = base.SizeLocations();

	point* grid_ = 0;
	point* d_grid = 0;

	CUDA_CHECK(cudaMallocHost((void**)&grid_, N * sizeof(::point)));

	CreateGrid(source, base, grid_);

	CUDA_CHECK(cudaMalloc((void**)&d_grid, sizeof(::point) * N));
	CUDA_CHECK(cudaMemcpyAsync(d_grid, grid_, sizeof(::point) * N, cudaMemcpyHostToDevice, stream));

	double* d_source = 0;
	double* d_target = 0;

	CUDA_CHECK(cudaMalloc((void**)&d_source, source.SizeLocations() * sizeof(double)));
	CUDA_CHECK(cudaMalloc((void**)&d_target, N * sizeof(double)));

	auto sourceInfo = source.ToSimple();
	auto targetInfo = base.ToSimple();
	targetInfo->values = targetData.ValuesAsPOD();

	ASSERT(targetInfo->values);

	PrepareInfo(sourceInfo, d_source, stream);
	PrepareInfo(targetInfo);

	const int bs = 256;
	const int gs = N / bs + (N % bs == 0 ? 0 : 1);

	InterpolateCudaKernel<<<gs, bs, 0, stream>>>(d_source, d_target, d_grid, *sourceInfo, *targetInfo);

	CUDA_CHECK(cudaStreamSynchronize(stream));

	CUDA_CHECK(cudaFreeHost(grid_));
	himan::ReleaseInfo(sourceInfo);

	himan::ReleaseInfo(targetInfo, d_target, stream);

	CUDA_CHECK(cudaFree(d_source));
	CUDA_CHECK(cudaFree(d_target));
	CUDA_CHECK(cudaFree(d_grid));

	CUDA_CHECK(cudaStreamDestroy(stream));

	return true;
}

__global__ void RotateLambert(double* __restrict__ d_u, double* __restrict__ d_v, const double* __restrict__ d_lon,
                              double cone, double orientation, himan::info_simple opts)
{
	int idx = blockIdx.x * blockDim.x + threadIdx.x;

	if (idx < opts.size_x * opts.size_y)
	{
		double U = d_u[idx];
		double V = d_v[idx];

		int i = fmod(static_cast<double>(idx), static_cast<double>(opts.size_x));
		int j = floor(static_cast<double>(idx / opts.size_x));

		double londiff = d_lon[idx] - orientation;
		const double angle = cone * londiff * himan::constants::kDeg;
		double sinx, cosx;
		sincos(angle, &sinx, &cosx);
		d_u[idx] = cosx * U + sinx * V;
		d_v[idx] = -1 * sinx * U + cosx * V;
	}
}

__global__ void RotateRotatedLatitudeLongitude(double* __restrict__ d_u, double* __restrict__ d_v,
                                               himan::info_simple opts)
{
	int idx = blockIdx.x * blockDim.x + threadIdx.x;

	if (idx < opts.size_x * opts.size_y)
	{
		double U = d_u[idx];
		double V = d_v[idx];

		// Rotated to regular coordinates

		int i = fmod(static_cast<double>(idx), static_cast<double>(opts.size_x));  // idx - j * opts.size_x;
		int j = floor(static_cast<double>(idx / opts.size_x));

		double lon = opts.first_lon + i * opts.di;

		double lat = himan::MissingDouble();

		if (opts.j_scans_positive)
		{
			lat = opts.first_lat + j * opts.dj;
		}
		else
		{
			lat = opts.first_lat - j * opts.dj;
		}

		double SinYPole = sin((opts.south_pole_lat + 90.) * himan::constants::kDeg);
		double CosYPole = cos((opts.south_pole_lat + 90.) * himan::constants::kDeg);

		double SinXRot, CosXRot, SinYRot, CosYRot;

		sincos(lon * himan::constants::kDeg, &SinXRot, &CosXRot);
		sincos(lat * himan::constants::kDeg, &SinYRot, &CosYRot);

		double SinYReg = CosYPole * SinYRot + SinYPole * CosYRot * CosXRot;

		SinYReg = fmin(fmax(SinYReg, -1.), 1.);

		double YReg = asin(SinYReg) * himan::constants::kRad;

		double CosYReg = cos(YReg * himan::constants::kDeg);

		double CosXReg = (CosYPole * CosYRot * CosXRot - SinYPole * SinYRot) / CosYReg;

		CosXReg = fmin(fmax(CosXReg, -1.), 1.);
		double SinXReg = CosYRot * SinXRot / CosYReg;

		double XReg = acos(CosXReg) * himan::constants::kRad;

		if (SinXReg < 0.)
		{
			XReg = -XReg;
		}
		XReg += opts.south_pole_lon;

		// UV to earth relative

		double zxmxc = himan::constants::kDeg * (XReg - opts.south_pole_lon);

		double sinxmxc, cosxmxc;

		sincos(zxmxc, &sinxmxc, &cosxmxc);

		double PA = cosxmxc * CosXRot + CosYPole * sinxmxc * SinXRot;
		double PB = CosYPole * sinxmxc * CosXRot * SinYRot + SinYPole * sinxmxc * CosYRot - cosxmxc * SinXRot * SinYRot;
		double PC = (-SinYPole) * SinXRot / CosYReg;
		double PD = (CosYPole * CosYRot - SinYPole * CosXRot * SinYRot) / CosYReg;

		double newU = PA * U + PB * V;
		double newV = PC * U + PD * V;

		d_u[idx] = newU;
		d_v[idx] = newV;
	}
}

void RotateVectorComponentsGPU(himan::info& UInfo, himan::info& VInfo)
{
	const size_t N = UInfo.SizeLocations();
	const int bs = 256;
	const int gs = N / bs + (N % bs == 0 ? 0 : 1);

	cudaStream_t stream;
	CUDA_CHECK(cudaStreamCreate(&stream));

	double* d_u = 0;
	double* d_v = 0;
	double* d_lon = 0;

	CUDA_CHECK(cudaMalloc((void**)&d_u, N * sizeof(double)));
	CUDA_CHECK(cudaMalloc((void**)&d_v, N * sizeof(double)));

	auto USimple = UInfo.ToSimple();
	auto VSimple = VInfo.ToSimple();

	PrepareInfo(USimple, d_u, stream);
	PrepareInfo(VSimple, d_v, stream);

	switch (UInfo.Grid()->Type())
	{
		case himan::kRotatedLatitudeLongitude:
			RotateRotatedLatitudeLongitude<<<gs, bs, 0, stream>>>(d_u, d_v, *USimple);
			break;

		case himan::kLambertConformalConic:
		{
			CUDA_CHECK(cudaMalloc((void**)&d_lon, N * sizeof(double)));

			double* lon = 0;

			CUDA_CHECK(cudaMallocHost((void**)&lon, N * sizeof(double)));

			for (UInfo.ResetLocation(); UInfo.NextLocation();)
			{
				lon[UInfo.LocationIndex()] = UInfo.LatLon().X();
			}

			CUDA_CHECK(cudaMemcpyAsync(d_lon, lon, N * sizeof(double), cudaMemcpyHostToDevice));

			const double latin1 = GetStandardParallel(UInfo.Grid(), 1);
			const double latin2 = GetStandardParallel(UInfo.Grid(), 2);
			const double orientation = GetOrientation(UInfo.Grid());

			ASSERT(!himan::IsKHPMissingValue(latin1) && !himan::IsKHPMissingValue(orientation));
			double cone;

			using himan::constants::kDeg;

			if (latin1 == latin2)
			{
				cone = sin(fabs(latin1) * kDeg);
			}
			else
			{
				cone = (log(cos(latin1 * kDeg)) - log(cos(latin2 * kDeg))) /
				       (log(tan((90 - fabs(latin1)) * kDeg * 0.5)) - log(tan(90 - fabs(latin2)) * kDeg * 0.5));
			}

			RotateLambert<<<gs, bs, 0, stream>>>(d_u, d_v, d_lon, cone, orientation, *USimple);

			CUDA_CHECK(cudaStreamSynchronize(stream));
			CUDA_CHECK(cudaFreeHost(lon));
		}
		break;

		case himan::kStereographic:
		{
			const double orientation = dynamic_cast<himan::stereographic_grid*>(UInfo.Grid())->Orientation();
			CUDA_CHECK(cudaMalloc((void**)&d_lon, N * sizeof(double)));

			double* lon = 0;

			CUDA_CHECK(cudaMallocHost((void**)&lon, N * sizeof(double)));

			for (UInfo.ResetLocation(); UInfo.NextLocation();)
			{
				lon[UInfo.LocationIndex()] = UInfo.LatLon().X();
			}

			CUDA_CHECK(cudaMemcpyAsync(d_lon, lon, N * sizeof(double), cudaMemcpyHostToDevice));

			RotateLambert<<<gs, bs, 0, stream>>>(d_u, d_v, d_lon, 1, orientation, *USimple);

			CUDA_CHECK(cudaStreamSynchronize(stream));
			CUDA_CHECK(cudaFreeHost(lon));
		}
		break;

		default:
			break;
	}
	CUDA_CHECK(cudaStreamSynchronize(stream));

	himan::ReleaseInfo(USimple, d_u, stream);
	himan::ReleaseInfo(VSimple, d_v, stream);

	CUDA_CHECK(cudaFree(d_u));
	CUDA_CHECK(cudaFree(d_v));

	if (d_lon)
	{
		CUDA_CHECK(cudaFree(d_lon));
	}

	CUDA_CHECK(cudaStreamDestroy(stream));

	if (UInfo.Grid()->IsPackedData())
	{
		UInfo.Grid()->PackedData().Clear();
	}
	if (VInfo.Grid()->IsPackedData())
	{
		VInfo.Grid()->PackedData().Clear();
	}
}<|MERGE_RESOLUTION|>--- conflicted
+++ resolved
@@ -11,11 +11,7 @@
 extern double GetOrientation(himan::grid* g);
 
 const double kEpsilon = 1e-6;
-<<<<<<< HEAD
-using himan::kFloatMissing;
-=======
 using himan::IsMissingDouble;
->>>>>>> 29d92f1b
 
 struct point
 {
