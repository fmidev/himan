/**
 * @file json_parser.cpp
 *
 */

#include "json_parser.h"
#include "lambert_conformal_grid.h"
#include "latitude_longitude_grid.h"
#include "plugin_factory.h"
#include "point.h"
#include "point_list.h"
#include "reduced_gaussian_grid.h"
#include "stereographic_grid.h"
#include "util.h"
#include <boost/algorithm/string/trim.hpp>
#include <boost/property_tree/json_parser.hpp>
#include <boost/regex.hpp>
#include <map>
#include <stdexcept>
#include <utility>

#define HIMAN_AUXILIARY_INCLUDE

#include "cache.h"
#include "radon.h"

#undef HIMAN_AUXILIARY_INCLUDE

using namespace himan;
using namespace std;

unique_ptr<grid> ParseAreaAndGridFromPoints(configuration& conf, const boost::property_tree::ptree& pt);
unique_ptr<grid> ParseAreaAndGridFromDatabase(configuration& conf, const boost::property_tree::ptree& pt);
void ParseLevels(shared_ptr<info> anInfo, const boost::property_tree::ptree& pt);
void ParseProducers(shared_ptr<configuration> conf, shared_ptr<info> anInfo, const boost::property_tree::ptree& pt);
vector<forecast_type> ParseForecastTypes(const boost::property_tree::ptree& pt);

bool ParseBoolean(string booleanValue);
vector<level> LevelsFromString(const string& levelType, const string& levelValues);

static logger itsLogger;

/*
 * Parse()
 *
 * Read command line options and create info instance.
 *
 * Steps taken:
 *
 * 1) Read command line options. Options specified in command line will
 *	override those in the conf file.
 *
 * 2) Read configuration file (if specified).
 *
 * 3) Create configuration instance.
 *
 * Some of the required information is missing, this function will not
 * behave nicely and will throw an error.
 *
 */

json_parser::json_parser() { itsLogger = logger("json_parser"); }
vector<shared_ptr<plugin_configuration>> json_parser::Parse(shared_ptr<configuration> conf)
{
	if (conf->ConfigurationFile().empty())
	{
		throw runtime_error("Configuration file not defined");
	}

	vector<shared_ptr<plugin_configuration>> plugins = ParseConfigurationFile(conf);

	if (plugins.size() == 0)
	{
		throw runtime_error("Empty processqueue");
	}

	return plugins;
}

vector<shared_ptr<plugin_configuration>> json_parser::ParseConfigurationFile(shared_ptr<configuration> conf)
{
	itsLogger.Trace("Parsing configuration file '" + conf->ConfigurationFile() + "'");

	boost::property_tree::ptree pt;

	try
	{
		boost::property_tree::json_parser::read_json(conf->ConfigurationFile(), pt);
	}
	catch (exception& e)
	{
		throw runtime_error(string("Error reading configuration file: ") + e.what());
	}

	vector<shared_ptr<plugin_configuration>> pluginContainer;
	/* Create our base info */

	auto baseInfo = make_shared<info>();

	/* Check producers */

	ParseProducers(conf, baseInfo, pt);

	/* Check area definitions */

	auto g = ParseAreaAndGrid(conf, pt);

	baseInfo->itsBaseGrid = move(g);

	/* Check time definitions */

	conf->FirstSourceProducer();
	ParseTime(conf, baseInfo, pt);

	/* Check levels */

	// ParseLevels(baseInfo, pt);

	/* Check file_write */

	try
	{
		string theFileWriteOption = pt.get<string>("file_write");

		if (theFileWriteOption == "database")
		{
			conf->FileWriteOption(kDatabase);
		}
		else if (theFileWriteOption == "single")
		{
			conf->FileWriteOption(kSingleFile);
		}
		else if (theFileWriteOption == "multiple")
		{
			conf->FileWriteOption(kMultipleFiles);
		}
		else if (theFileWriteOption == "cache only")
		{
			conf->FileWriteOption(kCacheOnly);
		}
		else
		{
			throw runtime_error("Invalid value for file_write: " + theFileWriteOption);
		}
	}
	catch (boost::property_tree::ptree_bad_path& e)
	{
		// Something was not found; do nothing
	}
	catch (exception& e)
	{
		throw runtime_error(string("Error parsing key file_write: ") + e.what());
	}

	/* Check file_compression */

	try
	{
		string theFileCompression = pt.get<string>("file_compression");

		if (theFileCompression == "gzip")
		{
			conf->FileCompression(kGZIP);
		}
		else if (theFileCompression == "bzip2")
		{
			conf->FileCompression(kBZIP2);
		}
		else
		{
			conf->FileCompression(kNoCompression);
		}

		if (conf->FileCompression() != kNoCompression && conf->FileWriteOption() == kSingleFile)
		{
			itsLogger.Warning(
			    "file_write_option value 'single' conflicts with file_compression, using 'multiple' instead");
			conf->FileWriteOption(kMultipleFiles);
		}
	}
	catch (boost::property_tree::ptree_bad_path& e)
	{
		// Something was not found; do nothing
	}
	catch (exception& e)
	{
		throw runtime_error(string("Error parsing key file_write: ") + e.what());
	}

	/* Check read_data_from_database */

	try
	{
		string theReadDataFromDatabase = pt.get<string>("read_data_from_database");

		if (!ParseBoolean(theReadDataFromDatabase) || conf->DatabaseType() == kNoDatabase)
		{
			conf->ReadDataFromDatabase(false);
		}
	}
	catch (boost::property_tree::ptree_bad_path& e)
	{
		// Something was not found; do nothing
	}
	catch (exception& e)
	{
		throw runtime_error(string("Error parsing key read_data_from_database: ") + e.what());
	}

	// Check global use_cache option

	try
	{
		string theUseCache = pt.get<string>("use_cache");

		if (!ParseBoolean(theUseCache))
		{
			conf->UseCache(false);
		}
	}
	catch (boost::property_tree::ptree_bad_path& e)
	{
		// Something was not found; do nothing
	}
	catch (exception& e)
	{
		throw runtime_error(string("Error parsing key use_cache: ") + e.what());
	}

	// Check global cache_limit option

	try
	{
		int theCacheLimit = pt.get<int>("cache_limit");

		if (theCacheLimit < 1)
		{
			itsLogger.Warning("cache_limit must be larger than 0");
		}
		else
		{
			conf->CacheLimit(theCacheLimit);
			plugin::cache_pool::Instance()->CacheLimit(theCacheLimit);
		}
	}
	catch (boost::property_tree::ptree_bad_path& e)
	{
		// Something was not found; do nothing
	}
	catch (exception& e)
	{
		throw runtime_error(string("Error parsing key use_cache: ") + e.what());
	}

	// Check global file_type option

	try
	{
		string theFileType = boost::to_upper_copy(pt.get<string>("file_type"));

		if (theFileType == "GRIB")
		{
			conf->itsOutputFileType = kGRIB;
		}
		else if (theFileType == "GRIB1")
		{
			conf->itsOutputFileType = kGRIB1;
		}
		else if (theFileType == "GRIB2")
		{
			conf->itsOutputFileType = kGRIB2;
		}
		else if (theFileType == "FQD" || theFileType == "QUERYDATA")
		{
			conf->itsOutputFileType = kQueryData;
		}
		else
		{
			throw runtime_error("Invalid option for 'file_type': " + theFileType);
		}
	}
	catch (boost::property_tree::ptree_bad_path& e)
	{
		// Something was not found; do nothing
	}
	catch (exception& e)
	{
		throw runtime_error(string("Error parsing key file_type: ") + e.what());
	}

	// Check global forecast_type option

	auto forecastTypes = ParseForecastTypes(pt);

	if (forecastTypes.empty())
	{
		// Default to deterministic
		forecastTypes.push_back(forecast_type(kDeterministic));
	}

	baseInfo->ForecastTypes(forecastTypes);

	/* Check dynamic_memory_allocation */

	try
	{
		string theUseDynamicMemoryAllocation = pt.get<string>("dynamic_memory_allocation");

		if (ParseBoolean(theUseDynamicMemoryAllocation))
		{
			conf->UseDynamicMemoryAllocation(true);
		}
	}
	catch (boost::property_tree::ptree_bad_path& e)
	{
		// Something was not found; do nothing
	}
	catch (exception& e)
	{
		throw runtime_error(string("Error parsing key file_write: ") + e.what());
	}

	/*
	 * Check processqueue.
	 *
	 * Some configuration elements might be replicated here; if so they will overwrite
	 * those specified in the upper level.
	 */

	boost::property_tree::ptree& pq = pt.get_child("processqueue");

	if (pq.empty())
	{
		throw runtime_error(ClassName() + ": processqueue missing");
	}

	for (boost::property_tree::ptree::value_type& element : pq)
	{
		auto anInfo = make_shared<info>(*baseInfo);

		try
		{
			ParseTime(conf, anInfo, element.second);
		}
		catch (...)
		{
			// do nothing
		}

		try
		{
			auto g = ParseAreaAndGrid(conf, element.second);

			anInfo->itsBaseGrid = move(g);
		}
		catch (...)
		{
			// do nothing
		}

		try
		{
			ParseLevels(anInfo, element.second);
		}
		catch (exception& e)
		{
			throw runtime_error(string("Error parsing level information: ") + e.what());
		}

		// Check local use_cache option

		bool delayedUseCache = conf->UseCache();

		try
		{
			string theUseCache = element.second.get<string>("use_cache");

			delayedUseCache = ParseBoolean(theUseCache);
		}
		catch (boost::property_tree::ptree_bad_path& e)
		{
			// Something was not found; do nothing
		}
		catch (exception& e)
		{
			throw runtime_error(string("Error parsing use_cache key: ") + e.what());
		}

		// Check local file_type option

		HPFileType delayedFileType = conf->itsOutputFileType;

		// Check local async options

		try
		{
			string async = element.second.get<string>("async");
			if (async == "true")
			{
				conf->AsyncExecution(true);
			}
		}
		catch (boost::property_tree::ptree_bad_path& e)
		{
			// Something was not found; do nothing
		}
		catch (exception& e)
		{
			throw runtime_error(string("Error parsing async key: ") + e.what());
		}

		try
		{
			string theFileType = boost::to_upper_copy(element.second.get<string>("file_type"));

			if (theFileType == "GRIB")
			{
				delayedFileType = kGRIB;
			}
			else if (theFileType == "GRIB1")
			{
				delayedFileType = kGRIB1;
			}
			else if (theFileType == "GRIB2")
			{
				delayedFileType = kGRIB2;
			}
			else if (theFileType == "FQD" || theFileType == "QUERYDATA")
			{
				delayedFileType = kQueryData;
			}
			else
			{
				throw runtime_error("Invalid option for 'file_type': " + theFileType);
			}
		}
		catch (boost::property_tree::ptree_bad_path& e)
		{
			// Something was not found; do nothing
		}
		catch (exception& e)
		{
			throw runtime_error(string("Error parsing meta information: ") + e.what());
		}

		// Check local file_write option

		HPFileWriteOption delayedFileWrite = conf->FileWriteOption();

		try
		{
			string theFileWriteOption = element.second.get<string>("file_write");

			if (theFileWriteOption == "database")
			{
				delayedFileWrite = kDatabase;
			}
			else if (theFileWriteOption == "single")
			{
				delayedFileWrite = kSingleFile;
			}
			else if (theFileWriteOption == "multiple")
			{
				delayedFileWrite = kMultipleFiles;
			}
			else if (theFileWriteOption == "cache only")
			{
				delayedFileWrite = kCacheOnly;
			}
			else
			{
				throw runtime_error("Invalid value for file_write: " + theFileWriteOption);
			}
		}
		catch (boost::property_tree::ptree_bad_path& e)
		{
			// Something was not found; do nothing
		}
		catch (exception& e)
		{
			throw runtime_error(string("Error parsing meta information: ") + e.what());
		}

		// Check local forecast_type option

		forecastTypes = ParseForecastTypes(element.second);

		if (!forecastTypes.empty())
		{
			anInfo->ForecastTypes(forecastTypes);
		}

		boost::property_tree::ptree& plugins = element.second.get_child("plugins");

		if (plugins.empty())
		{
			throw runtime_error(ClassName() + ": plugin definitions not found");
		}

		for (boost::property_tree::ptree::value_type& plugin : plugins)
		{
			shared_ptr<plugin_configuration> pc = make_shared<plugin_configuration>(*conf);

			pc->UseCache(delayedUseCache);
			pc->itsOutputFileType = delayedFileType;
			pc->FileWriteOption(delayedFileWrite);

			if (plugin.second.empty())
			{
				throw runtime_error(ClassName() + ": plugin definition is empty");
			}

			for (boost::property_tree::ptree::value_type& kv : plugin.second)
			{
				string key = kv.first;
				string value;

				try
				{
					value = kv.second.get<string>("");
				}
				catch (...)
				{
					continue;
				}

				if (key == "name")
				{
					pc->Name(value);
				}
				else if (key == "param_list")
				{
					boost::property_tree::ptree params = plugin.second.get_child("param_list");

					if (params.empty())
					{
						throw runtime_error(ClassName() + ": param_list definition is empty");
					}

					for (boost::property_tree::ptree::value_type& param : params)
					{
						string name;
						std::vector<std::pair<std::string, std::string>> opts;

						for (boost::property_tree::ptree::value_type& paramOpt : param.second)
						{
							string paramOptName = paramOpt.first;
							string paramOptValue = paramOpt.second.get<string>("");

							if (paramOptName.empty())
							{
								throw runtime_error(ClassName() + ": param_list parameter option name is empty");
							}

							if (paramOptValue.empty())
							{
								throw runtime_error(ClassName() + ": param_list parameter option '" + paramOptName +
								                    "' value is empty");
							}

							if (paramOptName == "name")
							{
								name = paramOptValue;
							}
							else
							{
								opts.push_back(std::make_pair(paramOptName, paramOptValue));
							}
						}
						pc->AddParameter(name, opts);
					}
				}
				else if (key == "async")
				{
					pc->AsyncExecution(ParseBoolean(value));
				}
				else
				{
					if (value.empty())
					{
						for (boost::property_tree::ptree::value_type& listval : kv.second)
						{
							// pc->AddOption(key, value);
							pc->AddOption(key, himan::util::Expand(listval.second.get<string>("")));
						}
					}
					else
					{
						pc->AddOption(key, himan::util::Expand(value));
					}
				}
			}

			if (pc->Name().empty())
			{
				throw runtime_error(ClassName() + ": plugin name not found from configuration");
			}

			pc->Info(make_shared<info>(*anInfo));  // We have to have a copy for all configs.
			                                       // Each plugin will later on create a data backend.

			ASSERT(pc.unique());

			pluginContainer.push_back(pc);
		}

	}  // END for

	return pluginContainer;
}

raw_time GetLatestOriginDateTime(const shared_ptr<configuration> conf, const string& latest)
{
	using namespace himan;

	auto strlist = himan::util::Split(latest, "-", false);

	int offset = 0;

	if (strlist.size() == 2)
	{
		// will throw if origintime is not in the form "latest-X", where X : integer >= 0
		offset = boost::lexical_cast<unsigned int>(strlist[1]);
	}

	HPDatabaseType dbtype = conf->DatabaseType();
	producer sourceProducer = conf->SourceProducer();

	map<string, string> prod;

	raw_time latestOriginDateTime;

	auto r = GET_PLUGIN(radon);

<<<<<<< HEAD
	auto latestFromDatabase = r->RadonDB().GetLatestTime(sourceProducer.Id(), "", offset);
=======
	auto latestFromDatabase = r->RadonDB().GetLatestTime(static_cast<int>(sourceProducer.Id()), "", offset);
>>>>>>> 09bf31da

	if (!latestFromDatabase.empty())
	{
		return raw_time(latestFromDatabase, "%Y-%m-%d %H:%M:%S");
	}

	throw runtime_error("Latest time not found from " + HPDatabaseTypeToString.at(dbtype) + " for producer " +
	                    to_string(sourceProducer.Id()));
}

void json_parser::ParseTime(shared_ptr<configuration> conf, std::shared_ptr<info> anInfo,
                            const boost::property_tree::ptree& pt)
{
	/* Check origin time */
	const string mask = "%Y-%m-%d %H:%M:%S";

	std::vector<raw_time> originDateTimes;

	try
	{
		auto originDateTime = pt.get<string>("origintime");

		boost::algorithm::to_lower(originDateTime);

		if (boost::regex_search(originDateTime, boost::regex("latest")))
		{
			if (conf->DatabaseType() == kNoDatabase)
			{
				throw std::invalid_argument("Unable to get latest time from database when no database mode is enabled");
			}
			originDateTimes.push_back(GetLatestOriginDateTime(conf, originDateTime));
		}
		else
		{
			originDateTimes.push_back(raw_time(originDateTime, mask));
		}
	}
	catch (boost::property_tree::ptree_bad_path& e)
	{
		try
		{
			auto datesList = himan::util::Split(pt.get<string>("origintimes"), ",", false);

			for (const auto& dateString : datesList)
			{
				originDateTimes.push_back(raw_time(dateString, mask));
			}
		}
		catch (boost::property_tree::ptree_bad_path& e)
		{
			throw runtime_error("Origin datetime not found with keys 'origintime' or 'origindatetimes'");
		}
	}
	catch (exception& e)
	{
		throw runtime_error(ClassName() + ": " + string("Error parsing origin time information: ") + e.what());
	}

	ASSERT(!originDateTimes.empty());

	/* Check time steps */

	/*
	 * Three ways of providing information on steps:
	 * - hours
	 * - start_hour + stop_hour + step
	 * - start_minute + stop_minute + step
	 */

	try
	{
		string hours = pt.get<string>("hours");
		vector<string> timesStr = himan::util::Split(hours, ",", true);

		vector<int> times;

		for (size_t i = 0; i < timesStr.size(); i++)
		{
			times.push_back(boost::lexical_cast<int>(timesStr[i]));
		}

		sort(times.begin(), times.end());

		vector<forecast_time> theTimes;

		// Create forecast_time with both times origintime, then adjust the validtime

		for (const auto& originDateTime : originDateTimes)
		{
			for (int hour : times)
			{
				forecast_time theTime(originDateTime, originDateTime);

				theTime.ValidDateTime().Adjust(kHourResolution, hour);

				theTimes.push_back(theTime);
			}
		}

		anInfo->Times(theTimes);

		return;
	}
	catch (boost::property_tree::ptree_bad_path& e)
	{
	}
	catch (exception& e)
	{
		throw runtime_error(ClassName() + ": " + string("Error parsing time information from 'times': ") + e.what());
	}

	// hours was not specified
	// check if start/stop times are

	// First check step_unit which is deprecated and issue warning
	try
	{
		string stepUnit = pt.get<string>("step_unit");

		if (!stepUnit.empty())
		{
			itsLogger.Warning("Key 'step_unit' is deprecated");
		}
	}
	catch (exception& e)
	{
	}

	try
	{
		int start = pt.get<int>("start_hour");
		int stop = pt.get<int>("stop_hour");
		int step = pt.get<int>("step");

		if (step <= 0)
		{
			throw runtime_error("step size must be > 0");
		}

		conf->itsForecastStep = step;

		HPTimeResolution stepResolution = kHourResolution;

		vector<forecast_time> theTimes;

		for (const auto& originDateTime : originDateTimes)
		{
			int curtime = start;

			do
			{
				forecast_time theTime(originDateTime, originDateTime);

				theTime.ValidDateTime().Adjust(stepResolution, curtime);

				theTime.StepResolution(stepResolution);

				theTimes.push_back(theTime);

				curtime += step;

			} while (curtime <= stop);
		}

		anInfo->Times(theTimes);

		return;
	}
	catch (boost::property_tree::ptree_bad_path& e)
	{
	}
	catch (exception& e)
	{
		throw runtime_error(ClassName() + ": " + string("Error parsing time information from 'start_hour': ") +
		                    e.what());
	}

	try
	{
		// try start_minute/stop_minute

		int start = pt.get<int>("start_minute");
		int stop = pt.get<int>("stop_minute");
		int step = pt.get<int>("step");

		conf->itsForecastStep = step;

		HPTimeResolution stepResolution = kMinuteResolution;

		int curtime = start;

		vector<forecast_time> theTimes;

		for (const auto& originDateTime : originDateTimes)
		{
			do
			{
				forecast_time theTime(originDateTime, originDateTime);

				theTime.ValidDateTime().Adjust(stepResolution, curtime);

				theTime.StepResolution(stepResolution);

				theTimes.push_back(theTime);

				curtime += step;

			} while (curtime <= stop);
		}

		anInfo->Times(theTimes);
	}
	catch (exception& e)
	{
		throw runtime_error(ClassName() + ": " + string("Error parsing time information: ") + e.what());
	}
}

unique_ptr<grid> ParseAreaAndGridFromDatabase(configuration& conf, const boost::property_tree::ptree& pt)
{
	using himan::kTopLeft;
	using himan::kBottomLeft;

	unique_ptr<grid> g;

	try
	{
		string geom = pt.get<string>("target_geom_name");

		conf.TargetGeomName(geom);

		double scale = 1;

		auto r = GET_PLUGIN(radon);

		auto geominfo = r->RadonDB().GetGeometryDefinition(geom);

		if (geominfo.empty())
		{
			throw runtime_error("Fatal::json_parser Unknown geometry '" + geom + "' found");
		}

		if (geominfo["prjn_id"] == "1")
		{
			g = unique_ptr<latitude_longitude_grid>(new latitude_longitude_grid);
			latitude_longitude_grid* const llg = dynamic_cast<latitude_longitude_grid*>(g.get());

			const double di = scale * boost::lexical_cast<double>(geominfo["pas_longitude"]);
			const double dj = scale * boost::lexical_cast<double>(geominfo["pas_latitude"]);

			llg->Ni(boost::lexical_cast<size_t>(geominfo["col_cnt"]));
			llg->Nj(boost::lexical_cast<size_t>(geominfo["row_cnt"]));
			llg->Di(di);
			llg->Dj(dj);

			if (geominfo["stor_desc"] == "+x-y")
			{
				llg->ScanningMode(kTopLeft);
			}
			else if (geominfo["stor_desc"] == "+x+y")
			{
				llg->ScanningMode(kBottomLeft);
			}
			else
			{
				throw runtime_error("Fatal::json_parser scanning mode " + geominfo["stor_desc"] + " not supported yet");
			}

			const double X0 = boost::lexical_cast<double>(geominfo["long_orig"]) * scale;
			const double Y0 = boost::lexical_cast<double>(geominfo["lat_orig"]) * scale;

			const double X1 = fmod(X0 + static_cast<double>(llg->Ni() - 1) * di, 360);

			double Y1 = kHPMissingValue;

			switch (llg->ScanningMode())
			{
				case kTopLeft:
					Y1 = Y0 - static_cast<double>(llg->Nj() - 1) * dj;
					break;
				case kBottomLeft:
					Y1 = Y0 + static_cast<double>(llg->Nj() - 1) * dj;
					break;
				default:
					break;
			}

			llg->FirstPoint(point(X0, Y0));
			llg->LastPoint(point(X1, Y1));
		}
		else if (geominfo["prjn_id"] == "4")
		{
			g = unique_ptr<rotated_latitude_longitude_grid>(new rotated_latitude_longitude_grid);
			rotated_latitude_longitude_grid* const rllg = dynamic_cast<rotated_latitude_longitude_grid*>(g.get());

			const double di = scale * boost::lexical_cast<double>(geominfo["pas_longitude"]);
			const double dj = scale * boost::lexical_cast<double>(geominfo["pas_latitude"]);

			rllg->Ni(boost::lexical_cast<size_t>(geominfo["col_cnt"]));
			rllg->Nj(boost::lexical_cast<size_t>(geominfo["row_cnt"]));
			rllg->Di(di);
			rllg->Dj(dj);

			if (geominfo["stor_desc"] == "+x-y")
			{
				rllg->ScanningMode(kTopLeft);
			}
			else if (geominfo["stor_desc"] == "+x+y")
			{
				rllg->ScanningMode(kBottomLeft);
			}
			else
			{
				throw runtime_error("Fatal::json_parser scanning mode " + geominfo["stor_desc"] + " not supported yet");
			}

			rllg->SouthPole(point(boost::lexical_cast<double>(geominfo["geom_parm_2"]) * scale,
			                      boost::lexical_cast<double>(geominfo["geom_parm_1"]) * scale));

			const double X0 = boost::lexical_cast<double>(geominfo["long_orig"]) * scale;
			const double Y0 = boost::lexical_cast<double>(geominfo["lat_orig"]) * scale;

			const double X1 = fmod(X0 + static_cast<double>(rllg->Ni() - 1) * di, 360);

			double Y1 = kHPMissingValue;

			switch (rllg->ScanningMode())
			{
				case kTopLeft:
					Y1 = Y0 - static_cast<double>(rllg->Nj() - 1) * dj;
					break;
				case kBottomLeft:
					Y1 = Y0 + static_cast<double>(rllg->Nj() - 1) * dj;
					break;
				default:
					break;
			}

			rllg->FirstPoint(point(X0, Y0));
			rllg->LastPoint(point(X1, Y1));
		}
		else if (geominfo["prjn_id"] == "2")
		{
			g = unique_ptr<stereographic_grid>(new stereographic_grid);
			stereographic_grid* const sg = dynamic_cast<stereographic_grid*>(g.get());

			const double di = boost::lexical_cast<double>(geominfo["pas_longitude"]);
			const double dj = boost::lexical_cast<double>(geominfo["pas_latitude"]);

			sg->Orientation(boost::lexical_cast<double>(geominfo["geom_parm_1"]) * scale);
			sg->Di(di);
			sg->Dj(dj);

			sg->Ni(boost::lexical_cast<size_t>(geominfo["col_cnt"]));
			sg->Nj(boost::lexical_cast<size_t>(geominfo["row_cnt"]));

			if (geominfo["stor_desc"] == "+x+y")
			{
				sg->ScanningMode(kBottomLeft);
			}
			else
			{
				throw runtime_error("Fatal::json_parser scanning mode " + geominfo["stor_desc"] +
				                    " not supported yet for stereographic grid");
			}

			const double X0 = boost::lexical_cast<double>(geominfo["long_orig"]) * scale;
			const double Y0 = boost::lexical_cast<double>(geominfo["lat_orig"]) * scale;

			const auto coordinates = himan::util::CoordinatesFromFirstGridPoint(point(X0, Y0), sg->Orientation(),
			                                                                    sg->Ni(), sg->Nj(), di, dj);

			sg->BottomLeft(coordinates.first);
			sg->TopRight(coordinates.second);
		}
		else if (geominfo["prjn_id"] == "6")
		{
			g = unique_ptr<reduced_gaussian_grid>(new reduced_gaussian_grid);
			reduced_gaussian_grid* const gg = dynamic_cast<reduced_gaussian_grid*>(g.get());

			gg->N(boost::lexical_cast<int>(geominfo["n"]));
			gg->Nj(boost::lexical_cast<int>(geominfo["nj"]));

			auto strlongitudes = himan::util::Split(geominfo["longitudes_along_parallels"], ",", false);
			vector<int> longitudes;

			for (auto& l : strlongitudes)
			{
				longitudes.push_back(boost::lexical_cast<int>(l));
			}

			gg->NumberOfPointsAlongParallels(longitudes);

			ASSERT(boost::lexical_cast<size_t>(geominfo["n"]) * 2 == longitudes.size());

			const point first(boost::lexical_cast<double>(geominfo["first_point_lon"]),
			                  boost::lexical_cast<double>(geominfo["first_point_lat"]));
			const point last(boost::lexical_cast<double>(geominfo["last_point_lon"]),
			                 boost::lexical_cast<double>(geominfo["last_point_lat"]));

			if (geominfo["scanning_mode"] == "+x-y")
			{
				gg->ScanningMode(kTopLeft);
				gg->BottomLeft(point(first.X(), last.Y()));
				gg->TopRight(point(last.X(), first.Y()));
				gg->TopLeft(first);
				gg->BottomRight(last);
			}
			else if (geominfo["scanning_mode"] == "+x+y")
			{
				gg->ScanningMode(kBottomLeft);
				gg->BottomLeft(first);
				gg->TopRight(last);
				gg->TopLeft(point(first.X(), last.Y()));
				gg->BottomRight(point(last.X(), first.Y()));
			}
			else
			{
				throw runtime_error("Fatal::json_parser scanning mode " + geominfo["stor_desc"] + " not supported yet");
			}
		}
		else if (geominfo["prjn_id"] == "5")
		{
			g = unique_ptr<lambert_conformal_grid>(new lambert_conformal_grid);
			lambert_conformal_grid* const lcg = dynamic_cast<lambert_conformal_grid*>(g.get());

			lcg->Ni(boost::lexical_cast<int>(geominfo["ni"]));
			lcg->Nj(boost::lexical_cast<int>(geominfo["nj"]));

			lcg->Di(boost::lexical_cast<double>(geominfo["di"]));
			lcg->Dj(boost::lexical_cast<double>(geominfo["dj"]));

			lcg->Orientation(boost::lexical_cast<double>(geominfo["orientation"]));

			lcg->StandardParallel1(boost::lexical_cast<double>(geominfo["latin1"]));

			if (!geominfo["latin2"].empty())
			{
				lcg->StandardParallel1(boost::lexical_cast<double>(geominfo["latin2"]));
			}

			if (!geominfo["south_pole_lon"].empty())
			{
				const point sp(boost::lexical_cast<double>(geominfo["south_pole_lon"]),
				               boost::lexical_cast<double>(geominfo["south_pole_lat"]));

				lcg->SouthPole(sp);
			}

			const point first(boost::lexical_cast<double>(geominfo["first_point_lon"]),
			                  boost::lexical_cast<double>(geominfo["first_point_lat"]));

			if (geominfo["scanning_mode"] == "+x-y")
			{
				lcg->ScanningMode(kTopLeft);
				lcg->TopLeft(first);
			}
			else if (geominfo["scanning_mode"] == "+x+y")
			{
				lcg->ScanningMode(kBottomLeft);
				lcg->BottomLeft(first);
			}
			else
			{
				throw runtime_error("Fatal::json_parser scanning mode " + geominfo["stor_desc"] + " not supported yet");
			}
		}
		else
		{
			throw runtime_error("Fatal::json_parser Unknown projection: " + geominfo["prjn_name"]);
		}
	}
	catch (boost::property_tree::ptree_bad_path& e)
	{
		// Something was not found; do nothing
	}
	catch (exception& e)
	{
		throw runtime_error(string("Fatal::json_parser Error parsing area information: ") + e.what());
	}

	return g;
}

unique_ptr<grid> ParseAreaAndGridFromPoints(configuration& conf, const boost::property_tree::ptree& pt)
{
	unique_ptr<grid> g;

	// check points

	try
	{
		vector<string> stations = himan::util::Split(pt.get<string>("points"), ",", false);

		g = unique_ptr<point_list>(new point_list());

		vector<station> theStations;

		int i = 1;

		for (const string& line : stations)
		{
			vector<string> point = himan::util::Split(line, " ", false);

			if (point.size() != 2)
			{
				cout << "Error::json_parser Line " + line + " is invalid" << endl;
				continue;
			}

			string lon = point[0];
			string lat = point[1];

			boost::algorithm::trim(lon);
			boost::trim(lat);

			theStations.push_back(station(i, "point_" + boost::lexical_cast<string>(i),
			                              boost::lexical_cast<double>(lon), boost::lexical_cast<double>(lat)));

			i++;
		}

		if (theStations.size())
		{
			dynamic_cast<point_list*>(g.get())->Stations(theStations);
			return g;
		}
	}
	catch (boost::property_tree::ptree_bad_path& e)
	{
		// Something was not found; do nothing
	}
	catch (const exception& e)
	{
		throw runtime_error(string("Fatal::json_parser Error parsing points: ") + e.what());
	}

	// Check stations

	try
	{
		vector<string> stations = himan::util::Split(pt.get<string>("stations"), ",", false);

		g = unique_ptr<point_list>(new point_list);

		vector<station> theStations;

		auto r = GET_PLUGIN(radon);

		for (const string& str : stations)
		{
			unsigned long fmisid;

			try
			{
				fmisid = boost::lexical_cast<unsigned long>(str);
			}
			catch (boost::bad_lexical_cast& e)
			{
				cout << "Error::json_parser Invalid fmisid: " << str << endl;
				continue;
			}

			auto stationinfo = r->RadonDB().GetStationDefinition(kFmiSIDNetwork, fmisid);

			if (stationinfo.empty())
			{
				cout << "Error::json_parser Station " << str << " not found from database" << endl;
				continue;
			}

			theStations.push_back(station(static_cast<int>(fmisid), stationinfo["station_name"],
			                              boost::lexical_cast<double>(stationinfo["longitude"]),
			                              boost::lexical_cast<double>(stationinfo["latitude"])));
		}

		dynamic_cast<point_list*>(g.get())->Stations(theStations);
	}
	catch (boost::property_tree::ptree_bad_path& e)
	{
		// Something was not found; do nothing
	}
	catch (const exception& e)
	{
		throw runtime_error(string("Fatal::json_parser Error parsing stations: ") + e.what());
	}

	if (g && dynamic_cast<point_list*>(g.get())->Stations().empty())
	{
		throw runtime_error("Fatal::json_parser No valid points or stations found");
	}

	return g;
}

unique_ptr<grid> json_parser::ParseAreaAndGrid(shared_ptr<configuration> conf, const boost::property_tree::ptree& pt)
{
	/*
	 * Parse area and grid from different possible options.
	 * Order or parsing:
	 *
	 * 1. 'source_geom_name': this is used in fetching data, it's not used to create an area instance
	 * 2. radon style geom name: 'target_geom_name'
	 * 3. irregular grid: 'points' and 'stations'
	 * 4. bounding box: 'bbox'
	 * 5. manual definition:
	 * -> 'projection',
	 * -> 'bottom_left_longitude', 'bottom_left_latitude',
	 * -> 'top_right_longitude', 'top_right_latitude'
	 * -> 'orientation'
	 * -> 'south_pole_longitude', 'south_pole_latitude'
	 * -> 'ni', 'nj'
	 * -> 'scanning_mode'
	 *
	 */

	// 1. Check for source geom name

	try
	{
		conf->SourceGeomNames(himan::util::Split(pt.get<string>("source_geom_name"), ",", false));
	}
	catch (boost::property_tree::ptree_bad_path& e)
	{
		// Something was not found; do nothing
	}
	catch (exception& e)
	{
		throw runtime_error(string("Error parsing area information: ") + e.what());
	}

	// 2. radon-style geom_name

	auto g = ParseAreaAndGridFromDatabase(*conf, pt);

	if (g)
	{
		return g;
	}

	// 3. Points

	auto ig = ParseAreaAndGridFromPoints(*conf, pt);

	if (ig)
	{
		// Disable cuda interpolation (too inefficienct for single points)
		itsLogger.Trace("Disabling cuda interpolation for single point data");
		conf->UseCudaForInterpolation(false);
		return ig;
	}

	// 4. Target geometry is still not set, check for bbox

	unique_ptr<grid> rg;

	try
	{
		vector<string> coordinates = himan::util::Split(pt.get<string>("bbox"), ",", false);

		rg = unique_ptr<latitude_longitude_grid>(new latitude_longitude_grid);

		dynamic_cast<latitude_longitude_grid*>(rg.get())->BottomLeft(
		    point(boost::lexical_cast<double>(coordinates[0]), boost::lexical_cast<double>(coordinates[1])));
		dynamic_cast<latitude_longitude_grid*>(rg.get())->TopRight(
		    point(boost::lexical_cast<double>(coordinates[2]), boost::lexical_cast<double>(coordinates[3])));

		dynamic_cast<latitude_longitude_grid*>(rg.get())->Ni(pt.get<size_t>("ni"));
		dynamic_cast<latitude_longitude_grid*>(rg.get())->Nj(pt.get<size_t>("nj"));

		rg->ScanningMode(HPScanningModeFromString.at(pt.get<string>("scanning_mode")));

		return rg;
	}
	catch (boost::property_tree::ptree_bad_path& e)
	{
	}
	catch (exception& e)
	{
		throw runtime_error(string("Error parsing bbox: ") + e.what());
	}

	// 5. Check for manual definition of area

	try
	{
		HPScanningMode mode = HPScanningModeFromString.at(pt.get<string>("scanning_mode"));

		if (mode != kTopLeft && mode != kBottomLeft)
		{
			throw runtime_error(ClassName() + ": scanning mode " + HPScanningModeToString.at(mode) +
			                    " not supported (ever)");
		}

		string projection = pt.get<string>("projection");

		if (projection == "latlon")
		{
			rg = unique_ptr<latitude_longitude_grid>(new latitude_longitude_grid);
			dynamic_cast<latitude_longitude_grid*>(rg.get())->BottomLeft(
			    point(pt.get<double>("bottom_left_longitude"), pt.get<double>("bottom_left_latitude")));
			dynamic_cast<latitude_longitude_grid*>(rg.get())->TopRight(
			    point(pt.get<double>("top_right_longitude"), pt.get<double>("top_right_latitude")));
			dynamic_cast<latitude_longitude_grid*>(rg.get())->Ni(pt.get<size_t>("ni"));
			dynamic_cast<latitude_longitude_grid*>(rg.get())->Nj(pt.get<size_t>("nj"));
		}
		else if (projection == "rotated_latlon")
		{
			rg = unique_ptr<rotated_latitude_longitude_grid>(new rotated_latitude_longitude_grid);
			dynamic_cast<rotated_latitude_longitude_grid*>(rg.get())->BottomLeft(
			    point(pt.get<double>("bottom_left_longitude"), pt.get<double>("bottom_left_latitude")));
			dynamic_cast<rotated_latitude_longitude_grid*>(rg.get())->TopRight(
			    point(pt.get<double>("top_right_longitude"), pt.get<double>("top_right_latitude")));
			dynamic_cast<rotated_latitude_longitude_grid*>(rg.get())->SouthPole(
			    point(pt.get<double>("south_pole_longitude"), pt.get<double>("south_pole_latitude")));
			dynamic_cast<rotated_latitude_longitude_grid*>(rg.get())->Ni(pt.get<size_t>("ni"));
			dynamic_cast<rotated_latitude_longitude_grid*>(rg.get())->Nj(pt.get<size_t>("nj"));
		}
		else if (projection == "stereographic")
		{
			rg = unique_ptr<stereographic_grid>(new stereographic_grid);
			dynamic_cast<stereographic_grid*>(rg.get())->BottomLeft(
			    point(pt.get<double>("bottom_left_longitude"), pt.get<double>("bottom_left_latitude")));
			dynamic_cast<stereographic_grid*>(rg.get())->TopRight(
			    point(pt.get<double>("top_right_longitude"), pt.get<double>("top_right_latitude")));
			dynamic_cast<stereographic_grid*>(rg.get())->Orientation(pt.get<double>("orientation"));
			dynamic_cast<stereographic_grid*>(rg.get())->Ni(pt.get<size_t>("ni"));
			dynamic_cast<stereographic_grid*>(rg.get())->Nj(pt.get<size_t>("nj"));
		}
		else
		{
			throw runtime_error(ClassName() + ": Unknown type: " + projection);
		}

		rg->ScanningMode(mode);
	}
	catch (boost::property_tree::ptree_bad_path& e)
	{
		throw runtime_error(e.what());
	}
	catch (exception& e)
	{
		throw runtime_error(string("Error parsing area: ") + e.what());
	}

	return rg;
}

void ParseProducers(shared_ptr<configuration> conf, shared_ptr<info> anInfo, const boost::property_tree::ptree& pt)
{
	try
	{
		std::vector<producer> sourceProducers;
		vector<string> sourceProducersStr = himan::util::Split(pt.get<string>("source_producer"), ",", false);

		HPDatabaseType dbtype = conf->DatabaseType();

		if (dbtype == kRadon)
		{
			auto r = GET_PLUGIN(radon);

			for (const auto& prodstr : sourceProducersStr)
			{
				long pid = stol(prodstr);

				producer prod(pid);

				map<string, string> prodInfo = r->RadonDB().GetProducerDefinition(static_cast<unsigned long>(pid));

				if (!prodInfo.empty())
				{
					prod.Name(prodInfo["ref_prod"]);

					if (!prodInfo["ident_id"].empty())
					{
						prod.Centre(boost::lexical_cast<long>(prodInfo["ident_id"]));
						prod.Process(boost::lexical_cast<long>(prodInfo["model_id"]));
					}

					prod.Class(static_cast<HPProducerClass>(stoi(prodInfo["producer_class"])));

					sourceProducers.push_back(prod);
				}
				else
				{
					itsLogger.Warning("Failed to find source producer from Radon: " + prodstr);
				}
			}
		}
		else if (dbtype != kNoDatabase && sourceProducers.size() == 0)
		{
			itsLogger.Fatal("Source producer information was not found from database");
			himan::Abort();
		}
		else if (dbtype == kNoDatabase)
		{
			for (const auto& prodstr : sourceProducersStr)
			{
				sourceProducers.push_back(producer(stoi(prodstr)));
			}
		}

		conf->SourceProducers(sourceProducers);
	}

	catch (boost::property_tree::ptree_bad_path& e)
	{
		itsLogger.Fatal("Source producer definitions not found: " + string(e.what()));
		himan::Abort();
	}
	catch (exception& e)
	{
		itsLogger.Fatal("Error parsing source producer information: " + string(e.what()));
		himan::Abort();
	}

	try
	{
		/*
		 * Target producer is also set to target info; source infos (and producers) are created
		 * as data is fetched from files.
		 */

		HPDatabaseType dbtype = conf->DatabaseType();

		long pid = boost::lexical_cast<long>(pt.get<string>("target_producer"));
		producer prod(pid);

		auto r = GET_PLUGIN(radon);
		auto prodInfo = r->RadonDB().GetProducerDefinition(static_cast<unsigned long>(pid));

		if (!prodInfo.empty())
		{
			if (prodInfo["ident_id"].empty() || prodInfo["model_id"].empty())
			{
				itsLogger.Warning("Centre or ident information not found for producer " + prodInfo["ref_prod"]);
			}
			else
			{
				prod.Centre(boost::lexical_cast<long>(prodInfo["ident_id"]));
				prod.Process(boost::lexical_cast<long>(prodInfo["model_id"]));
			}

			prod.Name(prodInfo["ref_prod"]);

			if (prodInfo["producer_class"].empty())
			{
				prod.Class(kGridClass);
			}
			else
			{
				prod.Class(static_cast<HPProducerClass>(stoi(prodInfo["producer_class"])));
			}
		}
		else if (dbtype != kNoDatabase)
		{
			itsLogger.Warning("Unknown target producer: " + pt.get<string>("target_producer"));
		}

		conf->TargetProducer(prod);
		anInfo->Producer(prod);
	}
	catch (boost::property_tree::ptree_bad_path& e)
	{
		itsLogger.Fatal("Target producer definitions not found: " + string(e.what()));
		himan::Abort();
	}
	catch (exception& e)
	{
		itsLogger.Fatal("Error parsing target producer information: " + string(e.what()));
		himan::Abort();
	}
}

void ParseLevels(shared_ptr<info> anInfo, const boost::property_tree::ptree& pt)
{
	try
	{
		string levelTypeStr = pt.get<string>("leveltype");
		string levelValuesStr = pt.get<string>("levels");

		vector<level> levels = LevelsFromString(levelTypeStr, levelValuesStr);

		anInfo->Levels(levels);
	}
	catch (boost::property_tree::ptree_bad_path& e)
	{
		throw runtime_error(e.what());
		// Something was not found; do nothing
	}
	catch (exception& e)
	{
		throw runtime_error(e.what());
	}
}

vector<level> LevelsFromString(const string& levelType, const string& levelValues)
{
	HPLevelType theLevelType = HPStringToLevelType.at(boost::to_lower_copy(levelType));

	vector<level> levels;

	const vector<string> levelsStr = himan::util::Split(levelValues, ",", true);

	if (theLevelType == kHeightLayer || theLevelType == kGroundDepth)
	{
		for (size_t i = 0; i < levelsStr.size(); i++)
		{
			const vector<string> levelIntervals = himan::util::Split(levelsStr[i], "_", false);

			if (levelIntervals.size() != 2)
			{
				throw runtime_error(
				    "height_layer and ground_depth requires two level values per definition (lx1_ly1, lx2_ly2, ..., "
				    "lxN_lyN)");
			}

			levels.push_back(level(theLevelType, boost::lexical_cast<float>(levelIntervals[0]),
			                       boost::lexical_cast<float>(levelIntervals[1])));
		}
	}
	else
	{
		for (size_t i = 0; i < levelsStr.size(); i++)
		{
			levels.push_back(level(theLevelType, boost::lexical_cast<float>(levelsStr[i]), levelType));
		}
	}

	ASSERT(!levels.empty());

	return levels;
}

/*
 * ParseBoolean()
 *
 * Will check if given argument is a boolean value or not.
 * Note: will change argument to lower case.
 */

bool ParseBoolean(string booleanValue)
{
	bool ret;

	boost::algorithm::to_lower(booleanValue);

	if (booleanValue == "yes" || booleanValue == "true" || booleanValue == "1")
	{
		ret = true;
	}

	else if (booleanValue == "no" || booleanValue == "false" || booleanValue == "0")
	{
		ret = false;
	}

	else
	{
		itsLogger.Fatal("Invalid boolean value: " + booleanValue);
		himan::Abort();
	}

	return ret;
}

vector<forecast_type> ParseForecastTypes(const boost::property_tree::ptree& pt)
{
	vector<forecast_type> forecastTypes;

	try
	{
		vector<string> types = himan::util::Split(pt.get<string>("forecast_type"), ",", false);

		for (string& type : types)
		{
			boost::algorithm::to_lower(type);
			HPForecastType forecastType;

			if (boost::regex_search(type, boost::regex("pf")))
			{
				forecastType = kEpsPerturbation;
				string list = "";
				for (size_t i = 2; i < type.size(); i++) list += type[i];

				vector<string> range = himan::util::Split(list, "-", false);

				if (range.size() == 1)
				{
					forecastTypes.push_back(forecast_type(forecastType, boost::lexical_cast<double>(range[0])));
				}
				else
				{
					ASSERT(range.size() == 2);

					int start = boost::lexical_cast<int>(range[0]);
					int stop = boost::lexical_cast<int>(range[1]);

					while (start <= stop)
					{
						forecastTypes.push_back(forecast_type(forecastType, boost::lexical_cast<double>(start)));
						start++;
					}
				}
			}
			else
			{
				if (type == "cf")
				{
					forecastTypes.push_back(forecast_type(kEpsControl, 0));
				}
				else if (type == "deterministic")
				{
					forecastTypes.push_back(forecast_type(kDeterministic));
				}
				else
				{
					throw runtime_error("Invalid forecast_type: " + type);
				}
			}
		}
	}
	catch (boost::property_tree::ptree_bad_path& e)
	{
	}
	catch (const boost::exception& e)
	{
		throw runtime_error(string("Invalid forecast_type value"));
	}
	catch (exception& e)
	{
		throw runtime_error(string("Error parsing key forecast_type: ") + e.what());
	}

	return forecastTypes;
}<|MERGE_RESOLUTION|>--- conflicted
+++ resolved
@@ -632,11 +632,7 @@
 
 	auto r = GET_PLUGIN(radon);
 
-<<<<<<< HEAD
-	auto latestFromDatabase = r->RadonDB().GetLatestTime(sourceProducer.Id(), "", offset);
-=======
 	auto latestFromDatabase = r->RadonDB().GetLatestTime(static_cast<int>(sourceProducer.Id()), "", offset);
->>>>>>> 09bf31da
 
 	if (!latestFromDatabase.empty())
 	{
