#
# SConscript for himan-lib

import os
import platform

OS_NAME = platform.linux_distribution()[0]
OS_VERSION = float('.'.join(platform.linux_distribution()[1].split('.')[:2]))

IS_RHEL = False
IS_SLES = False

if OS_NAME == "Red Hat Enterprise Linux Server" or OS_NAME == "CentOS Linux":
	IS_RHEL=True
elif OS_NAME == "SUSE Linux Enterprise Server ":
	IS_SLES=True

# Should also get compiler version here but it seems to be rather
# complicated with python subprocess -module

env = Environment()

# Get color output from gcc / clang
<<<<<<< HEAD
env['ENV']['TERM'] = os.environ['TERM']
=======
try:
    env['ENV']['TERM'] = os.environ['TERM']
except KeyError:
    pass
>>>>>>> 29d92f1b

env['CC'] = 'gcc'
env['CXX'] = 'g++'

if os.environ.get('CC') != None:
        env['CC'] = os.environ.get('CC')

if os.environ.get('CXX') != None:
        env['CXX'] = os.environ.get('CXX')

AddOption(
    '--debug-build',
    dest='debug-build',
    action='store_true',
    help='debug build',
    default=False)

AddOption(
    '--no-cuda-build',
    dest='no-cuda-build',
    action='store_true',
    help='no cuda build',
    default=False)

# Check build

NOCUDA = GetOption('no-cuda-build')
DEBUG = GetOption('debug-build')
RELEASE = (not DEBUG)

# Workspace

workspace = os.getcwd() + "/../"
# rpm builds:
#workspace = "/home/dev/weto/partio/himan"

# cuda toolkit path

if not NOCUDA:
	cuda_toolkit_path = '/usr/local/cuda-8.0'

	if os.environ.get('CUDA_TOOLKIT_PATH') is None:
        	print "Environment variable CUDA_TOOLKIT_PATH not set, assuming " + cuda_toolkit_path
	else:
        	cuda_toolkit_path = os.environ['CUDA_TOOLKIT_PATH']

have_cuda = False

if not NOCUDA and os.path.isfile(cuda_toolkit_path + '/lib64/libcudart.so'):
        have_cuda = True

# Required for scan-build
env["ENV"].update(x for x in os.environ.items() if x[0].startswith("CCC_"))

# Includes

includes = []
includes.append(workspace + '/himan-lib/include')
includes.append(workspace + '/himan-plugins/include')
includes.append('/usr/include/smartmet/newbase')
includes.append('/usr/include/gdal')

if have_cuda:
        includes.append(cuda_toolkit_path + '/include')

if not IS_RHEL:
	includes.append('/opt/gdal/1.11.2/include/')

env.Append(CPPPATH = includes)

# Library paths

librarypaths = []

librarypaths.append('/usr/lib64')
env.Append(LIBPATH = librarypaths)

# Libraries

libraries = []

boost_mt = ""

if IS_SLES:
	boost_mt = "-mt"

libraries.append('fmidb')
libraries.append('smartmet-newbase')
libraries.append('dl')
libraries.append('pqxx')
libraries.append('z')
libraries.append('bz2')
libraries.append('boost_iostreams' + boost_mt)

if IS_RHEL:
	libraries.append('eccodes')
else:
	libraries.append('grib_api')
	libraries.append('boost_iostreams' + boost_mt)

env.Append(LIBS = libraries)

if have_cuda:
        env.Append(LIBS=env.File(cuda_toolkit_path + '/lib64/libcudart_static.a'))

# CFLAGS

# "Normal" flags

cflags_normal = []
cflags_normal.append('-Wall')
cflags_normal.append('-W')
cflags_normal.append('-Wno-unused-parameter')
cflags_normal.append('-Werror')

if not IS_SLES:
	cflags_normal.append('-Wno-narrowing')

# Extra flags

cflags_extra = []
cflags_extra.append('-Wpointer-arith')
cflags_extra.append('-Wcast-qual')
cflags_extra.append('-Wcast-align')
cflags_extra.append('-Wwrite-strings')
cflags_extra.append('-Wconversion')
cflags_extra.append('-Winline')
cflags_extra.append('-Wnon-virtual-dtor')
cflags_extra.append('-Wno-pmf-conversions')
cflags_extra.append('-Wsign-promo')
cflags_extra.append('-Wchar-subscripts')
cflags_extra.append('-Wold-style-cast')

# Difficult flags

cflags_difficult = []
cflags_difficult.append('-pedantic')
cflags_difficult.append('-Weffc++')
cflags_difficult.append('-Wredundant-decls')
cflags_difficult.append('-Wshadow')
cflags_difficult.append('-Woverloaded-virtual')
cflags_difficult.append('-Wunreachable-code')
cflags_difficult.append('-Wctor-dtor-privacy')

# Default flags (common for release/debug)

cflags = []

if IS_RHEL and OS_VERSION >= 7.0:
	cflags.append('-std=c++11')
else:
	cflags.append('-std=c++0x')

cflags.append('-fPIC')

env.Append(CCFLAGS = cflags)
env.Append(CCFLAGS = cflags_normal)

# Linker flags

env.Append(LINKFLAGS = ['-rdynamic','-Wl,--as-needed'])

# Defines

env.Append(CPPDEFINES=['UNIX'])

if have_cuda:
        env.Append(CPPDEFINES=['HAVE_CUDA'])

env.Append(NVCCDEFINES=['HAVE_CUDA'])

env.Append(NVCCFLAGS = ['-m64'])
env.Append(NVCCFLAGS = ['-Xcompiler','-fPIC'])
env.Append(NVCCFLAGS = ['-Xcompiler','-Wall']) # This producers lots of warnings from cuda system libraries
env.Append(NVCCFLAGS = ['-gencode=arch=compute_35,code=sm_35'])
env.Append(NVCCFLAGS = ['-gencode=arch=compute_52,code=sm_52'])
env.Append(NVCCFLAGS = ['-gencode=arch=compute_60,code=sm_60'])
env.Append(NVCCFLAGS = ['-std=c++11'])

env.Append(NVCCPATH = ['./include'])
env.Append(NVCCPATH = [workspace + '/himan-plugins/include']) # cuda-helper
env.Append(NVCCPATH = ['/usr/include/smartmet/newbase'])

# Other

build_dir = ""

env.Append(NOCUDA = NOCUDA)

if RELEASE:
	env.Append(CCFLAGS = ['-O2'])
	env.Append(CPPDEFINES = ['NDEBUG'])
	build_dir = 'build/release'

if DEBUG:
	env.Append(CCFLAGS = ['-O0'])
	env.Append(CCFLAGS = ['-ggdb', '-g3'])	
	env.Append(CCFLAGS = cflags_extra)
	#env.Append(CCFLAGS = cflags_difficult)
	env.Append(CPPDEFINES = ['DEBUG'])

	# Cuda
	env.Append(NVCCFLAGS = ['-O0','-g','-G', '-lineinfo'])
	env.Append(NVCCDEFINES = ['DEBUG'])

	build_dir = 'build/debug'

#
# https://bitbucket.org/scons/scons/wiki/PhonyTargets
#
def PhonyTargets(env = None, **kw):
	if not env: env = DefaultEnvironment()
	for target,action in kw.items():
		env.AlwaysBuild(env.Alias(target, [], action))

PhonyTargets(CPPCHECK = 'cppcheck --std=c++11 --enable=all -I ./include -I ../himan-plugins/include ./')
PhonyTargets(SCANBUILD = 'scan-build make debug')

SConscript('SConscript', exports = ['env'], variant_dir=build_dir, duplicate=0)
Clean('.', build_dir)<|MERGE_RESOLUTION|>--- conflicted
+++ resolved
@@ -21,14 +21,10 @@
 env = Environment()
 
 # Get color output from gcc / clang
-<<<<<<< HEAD
-env['ENV']['TERM'] = os.environ['TERM']
-=======
 try:
     env['ENV']['TERM'] = os.environ['TERM']
 except KeyError:
     pass
->>>>>>> 29d92f1b
 
 env['CC'] = 'gcc'
 env['CXX'] = 'g++'
