%define distnum %(/usr/lib/rpm/redhat/dist.sh --distnum)

%define LIBNAME himan-lib
Summary: himan core library
Name: %{LIBNAME}
Version: 16.10.6
Release: 1.el7.fmi
License: FMI
Group: Development/Tools
URL: http://www.fmi.fi
Source0: %{name}.tar.gz
BuildRoot: %{_tmppath}/%{name}-%{version}-%{release}-buildroot-%(%{__id_u} -n)
Requires: glibc
Requires: libgcc
Requires: libstdc++
<<<<<<< HEAD
Requires: libfmidb >= 16.9.8
Requires: libfmigrib >= 16.9.8
=======
Requires: libfmidb >= 16.6.6
Requires: eccodes
>>>>>>> 124d68ab
BuildRequires: zlib-devel
BuildRequires: bzip2-devel
BuildRequires: boost-devel >= 1.55
BuildRequires: redhat-rpm-config
BuildRequires: cub
BuildRequires: libfmidb-devel >= 16.9.8
BuildRequires: libfmigrib-devel >= 16.9.8
BuildRequires: gcc-c++ >= 4.8.2
BuildRequires: cuda-7-5
BuildRequires: libsmartmet-newbase-devel >= 16.9.20
BuildRequires: scons
BuildRequires: gdal-devel
Provides: libhiman.so

%description
FMI himan -- hila manipulaatio -- core library

%prep
rm -rf $RPM_BUILD_ROOT

%setup -q -n "himan-lib" 

%build
make

%install
mkdir -p $RPM_BUILD_ROOT
make install DESTDIR=$RPM_BUILD_ROOT

%clean
rm -rf $RPM_BUILD_ROOT

%files
%defattr(-,root,root,0644)
%{_libdir}/libhiman.so

%changelog
* Thu Oct  6 2016 Mikko Partio <mikko.partio@fmi.fi> - 16.10.6-1.fmi
- Fix in json_parser
* Wed Oct  5 2016 Mikko Partio <mikko.partio@fmi.fi> - 16.10.5-1.fmi
- Support grib index reading
* Wed Sep 28 2016 Mikko Partio <mikko.partio@fmi.fi> - 16.9.28-1.fmi
- Lambert projection support
* Mon Sep 12 2016 Mikko Partio <mikko.partio@fmi.fi> - 16.9.12-1.fmi
- Latest time fixes for json_parser
* Thu Sep  8 2016 Mikko Partio <mikko.partio@fmi.fi> - 16.9.8-1.fmi
- fmigrib api change
* Wed Aug 31 2016 Mikko Partio <mikko.partio@fmi.fi> - 16.8.31-1.fmi
- New release
* Tue Aug 30 2016 Mikko Partio <mikko.partio@fmi.fi> - 16.8.30-1.fmi
- New release
* Tue Aug 23 2016 Mikko Partio <mikko.partio@fmi.fi> - 16.8.23-1.fmi
- New release
* Mon Aug 15 2016 Mikko Partio <mikko.partio@fmi.fi> - 16.8.15-1.fmi
- New fmigrib
* Wed Aug 10 2016 Mikko Partio <mikko.partio@fmi.fi> - 16.8.10-1.fmi
- New release
* Mon Jun 27 2016 Mikko Partio <mikko.partio@fmi.fi> - 16.6.20-1.fmi
- Fixes to metutil
- Ensemble changes
* Mon Jun 20 2016 Mikko Partio <mikko.partio@fmi.fi> - 16.6.20-1.fmi
- Smarttool compatibility functions to metutil
- Ensemble changes
* Thu Jun 16 2016 Mikko Partio <mikko.partio@fmi.fi> - 16.6.16-1.fmi
- New release
* Mon Jun 13 2016 Mikko Partio <mikko.partio@fmi.fi> - 16.6.13-1.fmi
- Forecast type fixes
* Thu Jun  9 2016 Mikko Partio <mikko.partio@fmi.fi> - 16.6.9-1.fmi
- Ensemble helper additions
- Option to explicitly select grib1 output in json
* Mon Jun  6 2016 Mikko Partio <mikko.partio@fmi.fi> - 16.6.6-1.fmi
- New ensemble helper
- New method of passing parameters from json to plugin
- New method Max2D() at numerical_functions
* Thu May 26 2016 Mikko Partio <mikko.partio@fmi.fi> - 16.5.26-1.fmi
- fmidb header change
* Thu May 12 2016 Mikko Partio <mikko.partio@fmi.fi> - 16.5.12-1.fmi
- New newbase
* Mon May  2 2016 Mikko Partio <mikko.partio@fmi.fi> - 16.5.2-1.fmi
- Changes in metutil and point
* Tue Apr 26 2016 Mikko Partio <mikko.partio@fmi.fi> - 16.4.26-1.fmi
- New release
* Tue Apr 19 2016 Mikko Partio <mikko.partio@fmi.fi> - 16.4.19-1.fmi
- Filter2D() GPU version
* Thu Apr 14 2016 Mikko Partio <mikko.partio@fmi.fi> - 16.4.14-1.fmi
- Moving Filter2D() to numerical_functions
- ThetaE signature change
* Fri Apr  8 2016 Mikko Partio <mikko.partio@fmi.fi> - 16.4.8-1.fmi
- Simplifying code, thanks partly to Cuda 7.5 and C++11
* Mon Apr  4 2016 Mikko Partio <mikko.partio@fmi.fi> - 16.4.4-1.fmi
- Fix reading of latest analysistime from Radon
* Tue Feb 23 2016 Mikko Partio <mikko.partio@fmi.fi> - 16.2.23-1.fmi
- Fix reading of empty packed grids
* Mon Feb 22 2016 Mikko Partio <mikko.partio@fmi.fi> - 16.2.22-1.fmi
- New release
* Thu Feb 18 2016 Mikko Partio <mikko.partio@fmi.fi> - 16.2.18-1.fmi
- Minor change in util
* Fri Feb 12 2016 Mikko Partio <mikko.partio@fmi.fi> - 16.2.12-1.fmi
- New newbase and fmidb
* Thu Jan 14 2016 Mikko Partio <mikko.partio@fmi.fi> - 16.1.14-1.fmi
- modifier fixes
* Tue Jan  5 2016 Mikko Partio <mikko.partio@fmi.fi> - 16.1.5-1.fmi
- Support for dynamic memory allocation
* Mon Jan  4 2016 Mikko Partio <mikko.partio@fmi.fi> - 16.1.4-1.fmi
- New release
* Mon Dec 21 2015 Mikko Partio <mikko.partio@fmi.fi> - 15.12.21-1.fmi
- API change for metutil
* Thu Dec 17 2015 Mikko Partio <mikko.partio@fmi.fi> - 15.12.17-1.fmi
- API change for info
* Tue Dec  8 2015 Mikko Partio <mikko.partio@fmi.fi> - 15.12.8-1.fmi
- Minor changes
* Wed Nov 25 2015 Mikko Partio <mikko.partio@fmi.fi> - 15.11.25-2.fmi
- More modifier_mean tweaks
* Wed Nov 25 2015 Mikko Partio <mikko.partio@fmi.fi> - 15.11.25-1.fmi
- Modifier tweak
* Fri Nov 20 2015 Mikko Partio <mikko.partio@fmi.fi> - 15.11.20-1.fmi
- Reducing memory footpring
* Thu Nov 19 2015 Mikko Partio <mikko.partio@fmi.fi> - 15.11.19-1.fmi
- New release
* Fri Nov  6 2015 Mikko Partio <mikko.partio@fmi.fi> - 15.11.6-1.fmi
- Configuration option cache_limit
* Fri Oct 30 2015 Mikko Partio <mikko.partio@fmi.fi> - 15.10.30-1.fmi
- Changes in regular_grid and matrix
* Mon Oct 26 2015 Mikko Partio <mikko.partio@fmi.fi> - 15.10.26-1.fmi
- Some changes to metutil
* Wed Sep 30 2015 Mikko Partio <mikko.partio@fmi.fi> - 15.9.30-1.fmi
- cuda 7.5
* Mon Sep 28 2015 Mikko Partio <mikko.partio@fmi.fi> - 15.9.28-1.fmi
- New release 
* Wed Sep  9 2015 Mikko Partio <mikko.partio@fmi.fi> - 15.9.9-1.fmi
- Fix for dewpoint calculation when RH=0
- Remove obsolete code from fetcher
* Tue Sep  8 2015 Mikko Partio <mikko.partio@fmi.fi> - 15.9.8-1.fmi
- plugin inheritance hierarchy modifications
* Wed Sep  2 2015 Mikko Partio <mikko.partio@fmi.fi> - 15.9.2-1.fmi
- fmidb api change
* Mon Aug 24 2015 Mikko Partio <mikko.partio@fmi.fi> - 15.8.24-1.fmi
- Additions to numerical integration functions
* Mon Aug 10 2015 Mikko Partio <mikko.partio@fmi.fi> - 15.8.10-1.fmi
- New interpolation method (not enabled)
- New vertical integration namespace
* Mon Jun 22 2015 Mikko Partio <mikko.partio@fmi.fi> - 15.6.22-1.fmi
- Changes in metutil and modifier
* Wed May 27 2015 Mikko Partio <mikko.partio@fmi.fi> - 15.5.27-1.fmi
- Improving external packing support
- Fixes and additions to metutil
* Mon May 11 2015 Mikko Partio <mikko.partio@fmi.fi> - 15.5.11-1.fmi
- gzip and bzip2 support for grib (STU-2152)
- Link with cuda 6.5 due to performance issues (HIMAN-96)
* Tue Apr 28 2015 Mikko Partio <mikko.partio@fmi.fi> - 15.4.28-1.fmi
- Linking with Cuda 7 (HIMAN-96)
* Fri Apr 24 2015 Mikko Partio <mikko.partio@fmi.fi> - 15.4.24-1.fmi
- Linking with newer fmidb
* Mon Apr 13 2015 Mikko Partio <mikko.partio@fmi.fi> - 15.4.13-1.fmi
- Better debug output to matrix
* Fri Apr 10 2015 Mikko Partio <mikko.partio@fmi.fi> - 15.4.10-1.fmi
- Link with boost 1.57 and dynamic version of newbase
* Wed Apr  8 2015 Mikko Partio <mikko.partio@fmi.fi> - 15.4.8-1.fmi
- Major update to add forecast type based calculations
* Mon Mar 30 2015 Andreas Tack <andreas.tack@fmi.fi> - 15.3.30-1.fmi
- New release
* Wed Feb 18 2015 Mikko Partio <mikko.partio@fmi.fi> - 15.2.18-1.fmi
- New release
* Mon Feb 16 2015 Mikko Partio <mikko.partio@fmi.fi> - 15.2.16-1.fmi
- Fix regular_grid LatLon() with +x-y scanning mode
* Tue Feb 10 2015 Mikko Partio <mikko.partio@fmi.fi> - 15.2.10-1.fmi
- Changes in json_parser
* Tue Feb 03 2015 Andreas Tack <andreas.tack@fmi.fi> - 15.2.03-1.fmi
- Changes in util 
* Mon Jan 26 2015 Mikko Partio <mikko.partio@fmi.fi> - 15.1.26-1.fmi
- RHEL7 adjustment
- Other minor fixes
* Wed Jan  7 2015 Mikko Partio <mikko.partio@fmi.fi> - 15.1.7-1.fmi
- Changes related to radon access
* Fri Jan  2 2015 Mikko Partio <mikko.partio@fmi.fi> - 15.1.2-1.fmi
- Changes in modifier
* Mon Dec 29 2014 Mikko Partio <mikko.partio@fmi.fi> - 14.12.29-1.fmi
- Minor changes
* Thu Dec 18 2014 Mikko Partio <mikko.partio@fmi.fi> - 14.12.18-1.fmi
- Introducing irregular_grid
* Wed Dec 17 2014 Mikko Partio <mikko.partio@fmi.fi> - 14.12.17-1.fmi
- Supporting lists in plugin-specific configuration directives
- station-class
* Mon Dec  8 2014 Mikko Partio <mikko.partio@fmi.fi> - 14.12.8-1.fmi
- Large internal changes
* Mon Dec  1 2014 Mikko Partio <mikko.partio@fmi.fi> - 14.12.1-1.fmi
- New modifier
* Tue Nov 25 2014 Mikko Partio <mikko.partio@fmi.fi> - 14.11.25-1.fmi
- Removed logger from classes that don't need it
- Add initial cuda grib packing support (not enabled yet)
* Thu Nov 13 2014 Mikko Partio <mikko.partio@fmi.fi> - 14.11.13-1.fmi
- Removed support for NFmiPoint
- No more double memory allocation for cuda plugins
* Tue Nov 04 2014 Andreas Tack <andreas.tack@fmi.fi> - 14.11.4-1.fmi
- Add modifier type to string
* Thu Oct 30 2014 Mikko Partio <mikko.partio@fmi.fi> - 14.10.30-1.fmi
- Simplifying info-class more (HIMAN-69)
* Tue Oct 28 2014 Mikko Partio <mikko.partio@fmi.fi> - 14.10.28-1.fmi
- Simplifying info-class more (HIMAN-69)
* Mon Oct 20 2014 Mikko Partio <mikko.partio@fmi.fi> - 14.10.20-1.fmi
- Simplifying info-class more (HIMAN-69)
* Thu Oct 16 2014 Mikko Partio <mikko.partio@fmi.fi> - 14.10.16-1.fmi
- Simplifying info-class (HIMAN-69)
* Mon Oct 13 2014 Mikko Partio <mikko.partio@fmi.fi> - 14.10.13-1.fmi
- Changes in modifier_integral
- Changes in unpacking grib
* Mon Oct  6 2014 Mikko Partio <mikko.partio@fmi.fi> - 14.10.6-1.fmi
- HIMAN-69
* Tue Sep 30 2014 Mikko Partio <mikko.partio@fmi.fi> - 14.9.30-1.fmi
- Linking with newer grib_api that possibly fixes HIMAN-58
* Wed Sep 24 2014 Mikko Partio <mikko.partio@fmi.fi> - 14.9.24-1.fmi
- Add ForecastStep() to class configuration
* Tue Sep 23 2014 Mikko Partio <mikko.partio@fmi.fi> - 14.9.23-2.fmi
- Add Type() to modifier
* Tue Sep 23 2014 Mikko Partio <mikko.partio@fmi.fi> - 14.9.23-1.fmi
- Adding Filter2D() function
- More functionality in metutil
- modifier updates with (modifer_findvalue)
- simple_packed updates: no more memory allocation in library calls
* Thu Aug 28 2014 Mikko Partio <mikko.partio@fmi.fi> - 14.8.28-1.fmi
- Dewpoint calculation moved to metutil
* Mon Aug 11 2014 Mikko Partio <mikko.partio@fmi.fi> - 14.8.11-2.fmi
- Fixes for modifier
* Mon Aug 11 2014 Mikko Partio <mikko.partio@fmi.fi> - 14.8.11-1.fmi
- Timer time resolution change from microseconds to milliseconds
- modifier_integral class added 
* Wed Jun 18 2014 Mikko Partio <mikko.partio@fmi.fi> - 14.6.18-1.fmi
- Initial build with Cuda6 (HIMAN-57)
* Thu Jun  5 2014 Mikko Partio <mikko.partio@fmi.fi> - 14.6.5-1.fmi
- Minor changes
* Fri May  9 2014 Mikko Partio <mikko.partio@fmi.fi> - 14.5.8-1.fmi
- Minor changes
* Tue May  6 2014 Mikko Partio <mikko.partio@fmi.fi> - 14.5.6-1.fmi
- Add still unfinished namespace metutil
- Replacing some #includes with forward declarations
- Consistent way of implementing factories internal pointer handling
* Tue Apr 29 2014 Mikko Partio <mikko.partio@fmi.fi> - 14.4.29-1.fmi
- Small changes
* Thu Apr 10 2014 Mikko Partio <mikko.partio@fmi.fi> - 14.4.10-1.fmi
- Add forecast hour as sub directory to ref storage file name 
* Mon Apr  7 2014 Mikko Partio <mikko.partio@fmi.fi> - 14.4.7-1.fmi
- Small changes
* Thu Mar 20 2014 Mikko Partio <mikko.partio@fmi.fi> - 14.3.20-1.fmi
- Small changes
* Tue Mar 18 2014 Mikko Partio <mikko.partio@fmi.fi> - 14.3.18-1.fmi
- Name change for level top
* Mon Mar 17 2014 Mikko Partio <mikko.partio@fmi.fi> - 14.3.17-1.fmi
- Small change to configuration
* Wed Mar 12 2014 Mikko Partio <mikko.partio@fmi.fi> - 14.3.12-1.fmi
- Updated configuration file options (source_geom_name, file_type)
- Initial support for grib packing in cuda
* Tue Feb 25 2014 Mikko Partio <mikko.partio@fmi.fi> - 14.2.25-1.fmi
- Add support for setting cuda device id
* Tue Feb 18 2014 Mikko Partio <mikko.partio@fmi.fi> - 14.2.18-1.fmi
- Bugfixes
* Mon Feb 17 2014 Mikko Partio <mikko.partio@fmi.fi> - 14.2.17-1.fmi
- Added functionality to util::
- info::Merge() fixes
* Tue Feb 11 2014 Mikko Partio <mikko.partio@fmi.fi> - 14.2.11-1.fmi
- Added info_simple
- Changes in some of util:: namespace meteorological functions
* Mon Jan 20 2014 Mikko Partio <mikko.partio@fmi.fi> - 14.1.20-1.fmi
- Fixes for util::RelativeTopgraphy()
* Tue Jan  7 2014 Mikko Partio <mikko.partio@fmi.fi> - 14.1.7-1.fmi
- Accumulated changes in many classes wrt hybrid_height and preform_hybrid
- Link with grib_api 1.11.0
* Wed Dec 11 2013 Mikko Partio <mikko.partio@fmi.fi> - 13.12.1-1.fmi
- Changes in modifier
* Mon Nov 25 2013 Mikko Partio <mikko.partio@fmi.fi> - 13.11.25-1.fmi
- Latest changes
* Tue Nov 12 2013 Mikko Partio <mikko.partio@fmi.fi> - 13.11.12-1.fmi
- Changes in modifier
* Mon Oct 14 2013 Mikko Partio <mikko.partio@fmi.fi> - 13.10.14-1.fmi
- Fix to HIMAN-13
* Tue Oct  8 2013 Mikko Partio <mikko.partio@fmi.fi> - 13.10.8-1.fmi
- Small changes
* Wed Oct  2 2013 Mikko Partio <mikko.partio@fmi.fi> - 13.10.2-1.fmi
- Small changes wrt logging
* Thu Sep 26 2013 Mikko Partio <mikko.partio@fmi.fi> - 13.9.6-1.fmi
- Change in himan::level internals
* Wed Sep 25 2013 Mikko Partio <mikko.partio@fmi.fi> - 13.9.25-1.fmi
- Check cuda calls for errors
* Mon Sep 23 2013 Mikko Partio <mikko.partio@fmi.fi> - 13.9.23-1.fmi
- Fix for HIMAN-15
* Thu Sep  5 2013 Mikko Partio <mikko.partio@fmi.fi> - 13.9.5-1.fmi
- Functions to support preform_pressure
* Tue Sep  3 2013 Mikko Partio <mikko.partio@fmi.fi> - 13.9.3-1.fmi
- Fix bug that crashes himan (unresolved cuda-symbols at excutable)
* Fri Aug 30 2013 Mikko Partio <mikko.partio@fmi.fi> - 13.8.30-1.fmi
- Latest changes
- First compilation on scout.fmi.fi
* Thu Aug 22 2013 Mikko Partio <mikko.partio@fmi.fi> - 13.8.22-1.fmi
- Latest changes
* Wed Aug 21 2013 Mikko Partio <mikko.partio@fmi.fi> - 13.8.21-1.fmi
- Latest changes
- Linking with new version of fmigrib to avoid grib_api bug crashing the 
  program (SUP-592 @ http://software.ecmwf.int)
* Fri Aug 16 2013 Mikko Partio <mikko.partio@fmi.fi> - 13.8.16-1.fmi
- Latest changes
- First release for masala-cluster
* Mon Mar 11 2013 Mikko Partio <mikko.partio@fmi.fi> - 13.3.11-1.fmi
- Latest changes
* Thu Feb 21 2013 Mikko Partio <mikko.partio@fmi.fi> - 13.2.21-1.fmi
- Latest changes
* Tue Feb 19 2013 Mikko Partio <mikko.partio@fmi.fi> - 13.2.19-1.fmi
- Latest changes
* Mon Feb 18 2013 Mikko Partio <mikko.partio@fmi.fi> - 13.2.18-1.fmi
- Latest changes
* Tue Feb  5 2013 Mikko Partio <mikko.partio@fmi.fi> - 13.2.5-1.fmi
- Latest changes
* Thu Jan 31 2013 Mikko Partio <mikko.partio@fmi.fi> - 13.1.31-1.fmi
- Latest changes
* Thu Jan 24 2013 Mikko Partio <mikko.partio@fmi.fi> - 13.1.24-1.fmi
- Latest changes
* Wed Jan 23 2013 Mikko Partio <mikko.partio@fmi.fi> - 13.1.23-1.fmi
- Use debug build
* Mon Jan 21 2013 Mikko Partio <mikko.partio@fmi.fi> - 13.1.21-1.fmi
- Bugfixes
* Tue Jan 15 2013 Mikko Partio <mikko.partio@fmi.fi> - 13.1.15-1.fmi
- First attempt for production-ready release
* Thu Dec 27 2012 Mikko Partio <mikko.partio@fmi.fi> - 12.12.27-1.fmi
- Initial build<|MERGE_RESOLUTION|>--- conflicted
+++ resolved
@@ -13,13 +13,10 @@
 Requires: glibc
 Requires: libgcc
 Requires: libstdc++
-<<<<<<< HEAD
 Requires: libfmidb >= 16.9.8
 Requires: libfmigrib >= 16.9.8
-=======
 Requires: libfmidb >= 16.6.6
 Requires: eccodes
->>>>>>> 124d68ab
 BuildRequires: zlib-devel
 BuildRequires: bzip2-devel
 BuildRequires: boost-devel >= 1.55
