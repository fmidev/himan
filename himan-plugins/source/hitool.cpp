--- conflicted
+++ resolved
@@ -50,12 +50,7 @@
 {
 	double min = 1e38, max = -1e38;
 
-<<<<<<< HEAD
-
-	BOOST_FOREACH (double val, vec)
-=======
 	for (double val : vec)
->>>>>>> ba53229b
 	{
 		if (IsValid(val))
 		{
@@ -406,7 +401,7 @@
 
                         if (IsMissing(max_value) || IsMissing(min_value))
                         {
-                                itsLogger->Error("Min or max values of given heights are missing");
+                                itsLogger.Error("Min or max values of given heights are missing");
                                 throw kFileDataNotFound;
                         }
 
