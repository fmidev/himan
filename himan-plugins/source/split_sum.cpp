--- conflicted
+++ resolved
@@ -524,23 +524,14 @@
 		double currentSum = tup.get<1>();
 		double previousSum = tup.get<2>();
 
-<<<<<<< HEAD
-		sum = currentSum - previousSum;
-=======
-		if (currentSum == kFloatMissing || previousSum == kFloatMissing)
-		{
-			continue;
-		}
-
 		result = (currentSum - previousSum) * invstep * scaleFactor;
->>>>>>> ba53229b
 
 		if (result < 0 && myParamName != "RTOPLW-WM2")
 		{
 			result = 0;
 		}
 
-		assert(isRadiationCalculation || result >= 0);
+		assert(isRadiationCalculation || result >= 0 || IsMissing(result));
 	}
 
 	myThreadedLogger.Info("[" + deviceType + "] Parameter " + myParamName + " missing values: " +
