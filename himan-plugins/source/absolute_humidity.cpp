--- conflicted
+++ resolved
@@ -44,11 +44,7 @@
 	const param SnowParam("SNOWMR-KGKG");      // Snow mixing ratio in kg/kg
 	const param GraupelParam("GRAUPMR-KGKG");  // Graupel mixing ratio in kg/kg
 
-<<<<<<< HEAD
-	auto myThreadedLogger = logger_factory::Instance()->GetLog(itsName + "Thread #" + to_string(threadIndex));
-=======
 	auto myThreadedLogger = logger(itsName + "Thread #" + to_string(threadIndex));
->>>>>>> ba53229b
 
 	forecast_time forecastTime = myTargetInfo->Time();
 	level forecastLevel = myTargetInfo->Level();
@@ -89,11 +85,6 @@
 		result = Rho * fmax((Rain + Snow + Graupel), 0.0);
 	}
 
-<<<<<<< HEAD
-	myThreadedLogger->Info("[" + deviceType + "] Missing values: " + to_string(myTargetInfo->Data().MissingCount()) +
-	                       "/" + to_string(myTargetInfo->Data().Size()));
-=======
 	myThreadedLogger.Info("[" + deviceType + "] Missing values: " + to_string(myTargetInfo->Data().MissingCount()) +
 	                      "/" + to_string(myTargetInfo->Data().Size()));
->>>>>>> ba53229b
 }