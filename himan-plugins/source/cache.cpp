--- conflicted
+++ resolved
@@ -152,7 +152,6 @@
 }
 
 void cache::Replace(shared_ptr<info<double>> anInfo, bool pin)
-<<<<<<< HEAD
 {
 	return Replace<double>(anInfo, pin);
 }
@@ -160,25 +159,13 @@
 template <typename T>
 void cache::Replace(shared_ptr<info<T>> anInfo, bool pin)
 {
-=======
-{
-	return Replace<double>(anInfo, pin);
-}
-
-template <typename T>
-void cache::Replace(shared_ptr<info<T>> anInfo, bool pin)
-{
->>>>>>> 75cf86f8
 	auto localInfo = make_shared<info<T>>(*anInfo);
 
 	if (localInfo->DimensionSize() > 1)
 	{
 		auto newInfo =
 		    make_shared<info<T>>(localInfo->ForecastType(), localInfo->Time(), localInfo->Level(), localInfo->Param());
-<<<<<<< HEAD
 		newInfo->Producer(localInfo->Producer());
-=======
->>>>>>> 75cf86f8
 		newInfo->Base(localInfo->Base());
 		localInfo = newInfo;
 	}
