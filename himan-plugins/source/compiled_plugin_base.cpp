/**
 *
 * @file compiled_plugin_base.cpp
 *
 */

#include "compiled_plugin_base.h"
#include "cuda_helper.h"
#include "logger.h"
#include "plugin_factory.h"
#include "util.h"
#include <boost/thread.hpp>

#include "cache.h"
#include "fetcher.h"
#include "radon.h"
#include "writer.h"

using namespace std;
using namespace himan;
using namespace himan::plugin;

mutex dimensionMutex, singleFileWriteMutex;

compiled_plugin_base::compiled_plugin_base()
    : itsTimer(),
      itsThreadCount(-1),
      itsDimensionsRemaining(true),
      itsBaseLogger(logger("compiled_plugin_base")),
      itsPluginIsInitialized(false),
      itsPrimaryDimension(kUnknownDimension)
{
}

bool compiled_plugin_base::Next(info& myTargetInfo)
<<<<<<< HEAD
=======
{
	lock_guard<mutex> lock(dimensionMutex);

	if (!itsDimensionsRemaining)
	{
		return false;
	}

	if (itsInfo->NextLevel())
	{
		bool ret = myTargetInfo.Level(itsInfo->Level());
		ASSERT(ret);
		ret = myTargetInfo.Time(itsInfo->Time());
		ASSERT(ret);
		ret = myTargetInfo.ForecastType(itsInfo->ForecastType());
		ASSERT(ret);

		return ret;
	}

	// No more levels at this forecast type/time combination; rewind level iterator

	itsInfo->FirstLevel();

	if (itsInfo->NextTime())
	{
		bool ret = myTargetInfo.Time(itsInfo->Time());
		ASSERT(ret);
		ret = myTargetInfo.Level(itsInfo->Level());
		ASSERT(ret);
		ret = myTargetInfo.ForecastType(itsInfo->ForecastType());
		ASSERT(ret);

		return ret;
	}

	// No more times at this forecast type; rewind time iterator, level iterator is
	// already at first place

	itsInfo->FirstTime();

	if (itsInfo->NextForecastType())
	{
		bool ret = myTargetInfo.Time(itsInfo->Time());
		ASSERT(ret);
		ret = myTargetInfo.Level(itsInfo->Level());
		ASSERT(ret);
		ret = myTargetInfo.ForecastType(itsInfo->ForecastType());
		ASSERT(ret);

		return ret;
	}

	// future threads calling for new dimensions aren't getting any

	itsDimensionsRemaining = false;

	return false;
}

bool compiled_plugin_base::NextExcludingLevel(info& myTargetInfo)
>>>>>>> 29d92f1b
{
	lock_guard<mutex> lock(dimensionMutex);

	if (!itsDimensionsRemaining)
	{
		return false;
	}

	if (itsInfo->NextTime())
	{
		bool ret = myTargetInfo.Time(itsInfo->Time());
		ASSERT(ret);
		ret = myTargetInfo.ForecastType(itsInfo->ForecastType());
		ASSERT(ret);

		return ret;
	}

	// No more times at this forecast type; rewind time iterator, level iterator is
	// already at first place

	itsInfo->FirstTime();

	if (itsInfo->NextForecastType())
	{
		bool ret = myTargetInfo.Time(itsInfo->Time());
		ASSERT(ret);
		ret = myTargetInfo.ForecastType(itsInfo->ForecastType());
		ASSERT(ret);

		return ret;
	}

	// future threads calling for new dimensions aren't getting any

	itsDimensionsRemaining = false;

	return false;
}

bool compiled_plugin_base::NextExcludingLevel(info& myTargetInfo)
{
	lock_guard<mutex> lock(dimensionMutex);

	if (!itsDimensionsRemaining)
	{
		return false;
	}

	if (itsInfo->NextTime())
	{
		bool ret = myTargetInfo.Time(itsInfo->Time());
		assert(ret);
		ret = myTargetInfo.ForecastType(itsInfo->ForecastType());
		assert(ret);

		return ret;
	}

	// No more times at this forecast type; rewind time iterator, level iterator is
	// already at first place

	itsInfo->FirstTime();

	if (itsInfo->NextForecastType())
	{
		bool ret = myTargetInfo.Time(itsInfo->Time());
		assert(ret);
		ret = myTargetInfo.ForecastType(itsInfo->ForecastType());
		assert(ret);

		return ret;
	}

	// future threads calling for new dimensions aren't getting any

	itsDimensionsRemaining = false;

	return false;
}

bool compiled_plugin_base::SetAB(const info_t& myTargetInfo, const info_t& sourceInfo)
{
	if (myTargetInfo->Level().Type() == kHybrid)
	{
		const size_t paramIndex = myTargetInfo->ParamIndex();

		for (myTargetInfo->ResetParam(); myTargetInfo->NextParam();)
		{
			myTargetInfo->Grid()->AB(sourceInfo->Grid()->AB());
		}

		myTargetInfo->ParamIndex(paramIndex);
	}

	return true;
}

void compiled_plugin_base::WriteToFile(const info& targetInfo, write_options writeOptions)
{
	auto aWriter = GET_PLUGIN(writer);

	aWriter->WriteOptions(writeOptions);

	// writing might modify iterator positions --> create a copy

	auto tempInfo = targetInfo;

	tempInfo.ResetParam();

	while (tempInfo.NextParam())
	{
		if (!tempInfo.IsValidGrid())
		{
			continue;
		}

		if (itsConfiguration->FileWriteOption() == kDatabase || itsConfiguration->FileWriteOption() == kMultipleFiles)
		{
			aWriter->ToFile(tempInfo, itsConfiguration);
		}
		else
		{
			lock_guard<mutex> lock(singleFileWriteMutex);

			aWriter->ToFile(tempInfo, itsConfiguration, itsConfiguration->ConfigurationFile());
		}
	}

	if (itsConfiguration->UseDynamicMemoryAllocation())
	{
		DeallocateMemory(targetInfo);
	}
}

void compiled_plugin_base::Start()
{
	if (!itsPluginIsInitialized)
	{
		itsBaseLogger.Error("Start() called before Init()");
		return;
	}

<<<<<<< HEAD
=======
	if (itsInfo->itsBaseGrid)
	{
		itsInfo->itsBaseGrid.reset();
	}

>>>>>>> 29d92f1b
	if (itsPrimaryDimension == kTimeDimension)
	{
		itsInfo->FirstForecastType();
	}

	boost::thread_group g;

	for (short i = 0; i < itsThreadCount; i++)
	{
		printf("Info::compiled_plugin: Thread %d starting\n", (i + 1));  // Printf is thread safe
		boost::thread* t = new boost::thread(&compiled_plugin_base::Run, this, i + 1);

		g.add_thread(t);
	}

	g.join_all();

	Finish();
}

void compiled_plugin_base::Init(const shared_ptr<const plugin_configuration> conf)
{
	const short MAX_THREADS = 12;  //<! Max number of threads we allow

	itsConfiguration = conf;

	if (itsConfiguration->StatisticsEnabled())
	{
		itsTimer.Start();
		itsConfiguration->Statistics()->UsedGPUCount(static_cast<short>(conf->CudaDeviceCount()));
	}

	// Determine thread count

	short coreCount = static_cast<short>(boost::thread::hardware_concurrency());  // Number of cores

	itsThreadCount = MAX_THREADS;

	// If user has specified thread count, always use that
	if (conf->ThreadCount() > 0)
	{
		itsThreadCount = conf->ThreadCount();
	}
	// we don't want to use all cores in a server by default
	else if (MAX_THREADS > coreCount)
	{
		itsThreadCount = coreCount;
	}

	itsInfo = itsConfiguration->Info();

	itsPluginIsInitialized = true;
}

void compiled_plugin_base::RunAll(info_t myTargetInfo, unsigned short threadIndex)
{
	while (Next(*myTargetInfo))
	{
		if (itsConfiguration->UseDynamicMemoryAllocation())
		{
			AllocateMemory(*myTargetInfo);
		}

		ASSERT(myTargetInfo->Data().Size() > 0);

		Calculate(myTargetInfo, threadIndex);

		if (itsConfiguration->StatisticsEnabled())
		{
			itsConfiguration->Statistics()->AddToMissingCount(myTargetInfo->Data().MissingCount());
			itsConfiguration->Statistics()->AddToValueCount(myTargetInfo->Data().Size());
		}

		WriteToFile(*myTargetInfo);
	}
}

void compiled_plugin_base::RunTimeDimension(info_t myTargetInfo, unsigned short threadIndex)
{
	while (NextExcludingLevel(*myTargetInfo))
	{
		for (myTargetInfo->ResetLevel(); myTargetInfo->NextLevel();)
		{
			if (itsConfiguration->UseDynamicMemoryAllocation())
			{
				AllocateMemory(*myTargetInfo);
			}

<<<<<<< HEAD
			assert(myTargetInfo->Data().Size() > 0);
=======
			ASSERT(myTargetInfo->Data().Size() > 0);
>>>>>>> 29d92f1b

			Calculate(myTargetInfo, threadIndex);

			if (itsConfiguration->StatisticsEnabled())
			{
				itsConfiguration->Statistics()->AddToMissingCount(myTargetInfo->Data().MissingCount());
				itsConfiguration->Statistics()->AddToValueCount(myTargetInfo->Data().Size());
			}

			WriteToFile(*myTargetInfo);
		}
	}
}

void compiled_plugin_base::Run(unsigned short threadIndex)
{
	auto myTargetInfo = make_shared<info>(*itsInfo);
	if (itsPrimaryDimension == kUnknownDimension)
	{
		// The general case: all elements are distributed to all threads in an
		// equal fashion with no dependencies.

		// This method is faster than any of the dimension variations or Run()

		RunAll(myTargetInfo, threadIndex);
	}
	else if (itsPrimaryDimension == kTimeDimension)
	{
		// Each thread will get one time and process that.
		// This is used when f.ex. levels need to be processed
		// in sequential order.

		RunTimeDimension(myTargetInfo, threadIndex);
	}
	else
	{
		itsBaseLogger.Fatal("Invalid primary dimension: " + HPDimensionTypeToString.at(itsPrimaryDimension));
		exit(1);
	}
}

void compiled_plugin_base::Finish()
{
	if (itsConfiguration->StatisticsEnabled())
	{
		itsTimer.Stop();
		itsConfiguration->Statistics()->AddToProcessingTime(itsTimer.GetTime());
	}

	// If no other info is holding access to grids in this info,
	// they are automatically destroyed and memory is released.

	itsInfo->Clear();
}

void compiled_plugin_base::Calculate(info_t myTargetInfo, unsigned short threadIndex)
{
	itsBaseLogger.Fatal("Top level calculate called");
	exit(1);
}

void compiled_plugin_base::SetParams(initializer_list<param> params)
{
	vector<param> paramVec;

	for (auto it = params.begin(); it != params.end(); ++it)
	{
		paramVec.push_back(*it);
	}

	SetParams(paramVec);
}

void compiled_plugin_base::SetParams(initializer_list<param> params, initializer_list<level> levels)
{
	vector<param> paramVec(params);
	vector<level> levelVec(levels);

	SetParams(paramVec, levelVec);
}

void compiled_plugin_base::SetParams(std::vector<param>& params, const vector<level>& levels)
{
	if (params.empty())
	{
		itsBaseLogger.Fatal("Size of target parameter vector is zero");
		himan::Abort();
	}

	if (levels.empty())
	{
		itsBaseLogger.Fatal("Size of target level vector is zero");
		himan::Abort();
	}

	if (itsInfo->Producer().Class() != kPreviClass && itsConfiguration->DatabaseType() == kRadon)
	{
		auto r = GET_PLUGIN(radon);

		for (const auto& lvl : levels)
		{
			for (auto& par : params)
			{
				if (par.Name() == "DUMMY")
				{
					// special placeholder parameter which is replaced later
					continue;
				}

				auto levelInfo =
				    r->RadonDB().GetLevelFromDatabaseName(boost::to_upper_copy(HPLevelTypeToString.at(lvl.Type())));

				if (levelInfo.empty())
				{
					itsBaseLogger.Warning("Level type '" + HPLevelTypeToString.at(lvl.Type()) +
					                      "' not found from radon");
					continue;
				}

				auto paraminfo = r->RadonDB().GetParameterFromDatabaseName(itsInfo->Producer().Id(), par.Name(),
				                                                           lvl.Type(), lvl.Value());

				if (paraminfo.empty())
				{
					itsBaseLogger.Warning("Parameter '" + par.Name() + "' definition not found from Radon");
					continue;
				}

				param p(paraminfo);
				p.Aggregation(par.Aggregation());

				par = p;
			}
		}
	}

	// Create a vector that contains a union of current levels and new levels
	vector<level> alllevels;

	for (itsInfo->ResetLevel(); itsInfo->NextLevel();)
	{
		alllevels.push_back(itsInfo->Level());
	}

	for (const auto& lvl : levels)
	{
		if (find(alllevels.begin(), alllevels.end(), lvl) == alllevels.end())
		{
			alllevels.push_back(lvl);
		}
	}

	// Create a vector that contains a union of current params and new params
	vector<param> allparams;

	for (itsInfo->ResetParam(); itsInfo->NextParam();)
	{
		allparams.push_back(itsInfo->Param());
	}

	for (const auto p : params)
	{
		if (find(allparams.begin(), allparams.end(), p) == allparams.end())
		{
			allparams.push_back(p);
		}
	}

	if (itsInfo->SizeLevels() < alllevels.size())
	{
		itsInfo->Levels(alllevels);
	}

	if (itsInfo->SizeParams() < allparams.size())
	{
		itsInfo->Params(allparams);
	}

	/*
	 * Create data structures.
	 */
	for (const auto& lvl : levels)
	{
		for (const auto& par : params)
		{
			itsInfo->Create(itsInfo->itsBaseGrid.get(), par, lvl, !itsConfiguration->UseDynamicMemoryAllocation());
		}
	}
	if (!itsConfiguration->UseDynamicMemoryAllocation())
	{
		itsBaseLogger.Trace("Using static memory allocation");
	}
	else
	{
		itsBaseLogger.Trace("Using dynamic memory allocation");
	}

	itsInfo->Reset();
	itsInfo->FirstParam();

	if (itsPrimaryDimension == kUnknownDimension)
	{
		itsInfo->FirstTime();
		itsInfo->FirstForecastType();
		itsInfo->ResetLevel();
	}

	/*
	 * Do not launch more threads than there are things to calculate.
	 */

	size_t dims = itsInfo->SizeForecastTypes() * itsInfo->SizeTimes() * itsInfo->SizeLevels();

	if (itsPrimaryDimension == kTimeDimension)
	{
		dims = itsInfo->SizeTimes() * itsInfo->SizeForecastTypes();
	}

	if (dims < static_cast<size_t>(itsThreadCount))
	{
		itsThreadCount = static_cast<short>(dims);
	}

	/*
	 * From the timing perspective at this point plugin initialization is
	 * considered to be done
	 */

	if (itsConfiguration->StatisticsEnabled())
	{
		itsConfiguration->Statistics()->UsedThreadCount(itsThreadCount);
		itsTimer.Stop();
		itsConfiguration->Statistics()->AddToInitTime(itsTimer.GetTime());
		// Start process timing
		itsTimer.Start();
	}
}

void compiled_plugin_base::SetParams(std::vector<param>& params)
{
	vector<level> levels;

	for (size_t i = 0; i < itsInfo->SizeLevels(); i++)
	{
		levels.push_back(itsInfo->PeekLevel(i));
	}

	SetParams(params, levels);
}

#ifdef HAVE_CUDA
void compiled_plugin_base::Unpack(initializer_list<info_t> infos)
{
	auto c = GET_PLUGIN(cache);

	for (auto it = infos.begin(); it != infos.end(); ++it)
	{
		info_t tempInfo = *it;

		if (!tempInfo->Grid()->IsPackedData() || tempInfo->Grid()->PackedData().packedLength == 0)
		{
			// Safeguard: This particular info does not have packed data
			continue;
		}

		ASSERT(tempInfo->Grid()->PackedData().ClassName() == "simple_packed");

		util::Unpack({tempInfo->Grid()});

		if (itsConfiguration->UseCache())
		{
			c->Insert(*tempInfo);
		}
	}
}
#endif

/*
bool compiled_plugin_base::CompareGrids(initializer_list<shared_ptr<grid>> grids) const
{
    if (grids.size() <= 1)
    {
        throw kUnknownException;
    }

    auto it = grids.begin();
    auto first = *it;

    for (++it; it != grids.end(); ++it)
    {
        if (!*it)
        {
            continue;
        }

        if (*first != **it)
        {
            return false;
        }
    }

    return true;
}*/

bool compiled_plugin_base::IsMissingValue(initializer_list<double> values) const
{
	for (auto it = values.begin(); it != values.end(); ++it)
	{
		if (IsMissing(*it))
		{
			return true;
		}
	}

	return false;
}

info_t compiled_plugin_base::Fetch(const forecast_time& theTime, const level& theLevel, const params& theParams,
                                   const forecast_type& theType, bool returnPacked) const
{
	auto f = GET_PLUGIN(fetcher);

	info_t ret;

	try
	{
		/*
		 * Fetching of packed data is quite convoluted:
		 *
		 * 1) Fetch packed data iff cuda unpacking is enabled (UseCudaForPacking() == true): it makes no sense to
		 * unpack
		 * the data in himan with CPU.
		 *    If we allow fetcher to return packed data, it will implicitly disable cache integration of fetched
		 * data.
		 *
		 * 2a) If caller does not want packed data (returnPacked == false), unpack it here and insert to cache.
		 *
		 * 2b) If caller wants packed data, return data as-is and leave cache integration to caller.
		 */

		ret = f->Fetch(itsConfiguration, theTime, theLevel, theParams, theType, itsConfiguration->UseCudaForPacking());

#ifdef HAVE_CUDA
		if (!returnPacked && ret->Grid()->IsPackedData())
		{
			ASSERT(ret->Grid()->PackedData().ClassName() == "simple_packed");

			util::Unpack({ret->Grid()});

			auto c = GET_PLUGIN(cache);

			c->Insert(*ret);
		}
#endif
	}
	catch (HPExceptionType& e)
	{
		if (e != kFileDataNotFound)
		{
			throw runtime_error(ClassName() + ": Unable to proceed");
		}
	}

	return ret;
}

info_t compiled_plugin_base::Fetch(const forecast_time& theTime, const level& theLevel, const param& theParam,
                                   const forecast_type& theType, bool returnPacked) const
{
	auto f = GET_PLUGIN(fetcher);

	info_t ret;

	try
	{
		ret = f->Fetch(itsConfiguration, theTime, theLevel, theParam, theType, itsConfiguration->UseCudaForPacking());

#ifdef HAVE_CUDA
		if (!returnPacked && ret->Grid()->IsPackedData())
		{
			ASSERT(ret->Grid()->PackedData().ClassName() == "simple_packed");

			util::Unpack({ret->Grid()});

			auto c = GET_PLUGIN(cache);

			c->Insert(*ret);
		}
#endif
	}
	catch (HPExceptionType& e)
	{
		if (e != kFileDataNotFound)
		{
			throw runtime_error(ClassName() + ": Unable to proceed");
		}
	}

	return ret;
}

HPDimensionType compiled_plugin_base::PrimaryDimension() const { return itsPrimaryDimension; }
void compiled_plugin_base::PrimaryDimension(HPDimensionType thePrimaryDimension)
{
	if (itsInfo->SizeParams() > 0)
	{
		itsBaseLogger.Fatal("PrimaryDimension() must be called before plugin initialization is finished");
		exit(1);
	}

	itsPrimaryDimension = thePrimaryDimension;
}

void compiled_plugin_base::AllocateMemory(info myTargetInfo)
{
	if (myTargetInfo.Grid()->Class() == kIrregularGrid)
	{
		return;
	}

	size_t paramIndex = myTargetInfo.ParamIndex();

	for (myTargetInfo.ResetParam(); myTargetInfo.NextParam();)
	{
		myTargetInfo.Data().Resize(myTargetInfo.Grid()->Ni(), myTargetInfo.Grid()->Nj());
	}

	myTargetInfo.ParamIndex(paramIndex);
}

void compiled_plugin_base::DeallocateMemory(info myTargetInfo)
{
	if (myTargetInfo.Grid()->Class() == kIrregularGrid)
	{
		return;
	}

	size_t paramIndex = myTargetInfo.ParamIndex();

	for (myTargetInfo.ResetParam(); myTargetInfo.NextParam();)
	{
		myTargetInfo.Grid()->Data().Clear();
	}

	myTargetInfo.ParamIndex(paramIndex);
}<|MERGE_RESOLUTION|>--- conflicted
+++ resolved
@@ -33,8 +33,6 @@
 }
 
 bool compiled_plugin_base::Next(info& myTargetInfo)
-<<<<<<< HEAD
-=======
 {
 	lock_guard<mutex> lock(dimensionMutex);
 
@@ -96,7 +94,6 @@
 }
 
 bool compiled_plugin_base::NextExcludingLevel(info& myTargetInfo)
->>>>>>> 29d92f1b
 {
 	lock_guard<mutex> lock(dimensionMutex);
 
@@ -137,47 +134,6 @@
 	return false;
 }
 
-bool compiled_plugin_base::NextExcludingLevel(info& myTargetInfo)
-{
-	lock_guard<mutex> lock(dimensionMutex);
-
-	if (!itsDimensionsRemaining)
-	{
-		return false;
-	}
-
-	if (itsInfo->NextTime())
-	{
-		bool ret = myTargetInfo.Time(itsInfo->Time());
-		assert(ret);
-		ret = myTargetInfo.ForecastType(itsInfo->ForecastType());
-		assert(ret);
-
-		return ret;
-	}
-
-	// No more times at this forecast type; rewind time iterator, level iterator is
-	// already at first place
-
-	itsInfo->FirstTime();
-
-	if (itsInfo->NextForecastType())
-	{
-		bool ret = myTargetInfo.Time(itsInfo->Time());
-		assert(ret);
-		ret = myTargetInfo.ForecastType(itsInfo->ForecastType());
-		assert(ret);
-
-		return ret;
-	}
-
-	// future threads calling for new dimensions aren't getting any
-
-	itsDimensionsRemaining = false;
-
-	return false;
-}
-
 bool compiled_plugin_base::SetAB(const info_t& myTargetInfo, const info_t& sourceInfo)
 {
 	if (myTargetInfo->Level().Type() == kHybrid)
@@ -240,14 +196,11 @@
 		return;
 	}
 
-<<<<<<< HEAD
-=======
 	if (itsInfo->itsBaseGrid)
 	{
 		itsInfo->itsBaseGrid.reset();
 	}
 
->>>>>>> 29d92f1b
 	if (itsPrimaryDimension == kTimeDimension)
 	{
 		itsInfo->FirstForecastType();
@@ -336,11 +289,7 @@
 				AllocateMemory(*myTargetInfo);
 			}
 
-<<<<<<< HEAD
-			assert(myTargetInfo->Data().Size() > 0);
-=======
 			ASSERT(myTargetInfo->Data().Size() > 0);
->>>>>>> 29d92f1b
 
 			Calculate(myTargetInfo, threadIndex);
 
