--- conflicted
+++ resolved
@@ -137,15 +137,7 @@
 	}
 }
 
-<<<<<<< HEAD
-cape::cape() : itsBottomLevel(kHybrid, kHPMissingInt)
-{
-	itsLogger = logger("cape");
-}
-
-=======
 cape::cape() : itsBottomLevel(kHybrid, kHPMissingInt) { itsLogger = logger("cape"); }
->>>>>>> 29d92f1b
 void cape::Process(std::shared_ptr<const plugin_configuration> conf)
 {
 	compiled_plugin_base::Init(conf);
@@ -1435,15 +1427,8 @@
 				// Linearly interpolate temperature and humidity values to 600hPa, to check
 				// if highest theta e is found there
 
-<<<<<<< HEAD
-				T = himan::numerical_functions::interpolation::Linear(600., P, prevPInfo->Value(), T,
-				                                                      prevTInfo->Value());
-				RH = himan::numerical_functions::interpolation::Linear(600., P, prevPInfo->Value(), RH,
-				                                                       prevRHInfo->Value());
-=======
 				T = interpolation::Linear(600., P, prevPInfo->Value(), T, prevTInfo->Value());
 				RH = interpolation::Linear(600., P, prevPInfo->Value(), RH, prevRHInfo->Value());
->>>>>>> 29d92f1b
 
 				P = 600.;
 			}
