--- conflicted
+++ resolved
@@ -599,7 +599,7 @@
 bool grib::ToFile(info& anInfo, string& outputFile, bool appendToFile)
 {
 	// grib expects non-nan values
-	anInfo.Data().MissingValue(kFloatMissing);
+	anInfo.Data().MissingValue(32700.0);
 
 	// Write only that data which is currently set at descriptors
 
@@ -1653,20 +1653,9 @@
 #endif
 	{
 		size_t len = itsGrib->Message().ValuesLength();
-<<<<<<< HEAD
-
-		double* d = itsGrib->Message().Values();
-
-		dm.MissingValue(itsGrib->Message().MissingValue());
-
-		dm.Set(d, len);
-
-		dm.MissingValue(MissingDouble());
-
-		free(d);
-=======
+
 		itsGrib->Message().GetValues(dm.ValuesAsPOD(), &len);
->>>>>>> ba53229b
+                dm.MissingValue(MissingDouble());
 
 		if (decodePrecipitationForm)
 		{
