#include "probability.h"
#include "plugin_factory.h"
#include "probability_impl.h"

#include "ensemble.h"
#include "lagged_ensemble.h"

#include <algorithm>
#include <exception>

#include "radon.h"

using namespace PROB;

namespace himan
{
namespace plugin
{
static const std::string kClassName = "himan::plugin::probability";

probability::probability()
{
	itsCudaEnabledCalculation = false;
	itsLogger = logger("probability");

	itsEnsembleSize = 0;
	itsMaximumMissingForecasts = 0;
	itsUseNormalizedResult = false;
	itsUseLaggedEnsemble = false;
	itsLag = 0;
	itsLaggedSteps = 0;
}

probability::~probability()
{
}
param GetParamFromDatabase(const std::string& paramName, const std::shared_ptr<const plugin_configuration> conf)
{
	param p;
	auto r = GET_PLUGIN(radon);

	auto paraminfo = r->RadonDB().GetParameterFromDatabaseName(conf->Info()->Producer().Id(), paramName);

	if (paraminfo.empty())
	{
		p.Name(paramName);
		return p;
	}

	return param(paraminfo);
}

/// @brief Configuration reading
/// @param outParamConfig is modified to have information about the threshold value and input parameters
/// @returns param to be pushed in the calculatedParams vector in Process()

static param GetConfigurationParameter(const std::string& name, const std::shared_ptr<const plugin_configuration> conf,
                                       partial_param_configuration* outParamConfig)
{
	if (!conf->ParameterExists(name))
	{
		throw std::runtime_error(
		    "probability : configuration error:: requested parameter doesn't exist in the configuration file '" + name +
		    "'");
	}

	const auto paramOpts = conf->GetParameterOptions(name);

	param param;

	// NOTE These are plugin dependent
	for (auto&& p : paramOpts)
	{
		if (p.first == "threshold")
		{
			outParamConfig->thresholds.push_back(p.second);
		}
		else if (p.first == "input_param1" || p.first == "input_param")
<<<<<<< HEAD
		{
			// input_param1 is for backwards compatibility
			param = GetParamFromDatabase(p.second, conf);
		}
		else if (p.first == "input_param2")
		{
=======
		{
			// input_param1 is for backwards compatibility
			param = GetParamFromDatabase(p.second, conf);
		}
		else if (p.first == "input_param2")
		{
>>>>>>> 9466cbda
			throw std::runtime_error("input_param2 is not supported anymore");
		}
		else if (p.first == "comparison")
		{
			if (p.second == "<=")
			{
				outParamConfig->comparison = comparison_op::LTEQ;
			}
			else if (p.second == ">=")
			{
				outParamConfig->comparison = comparison_op::GTEQ;
			}
			else if (p.second == "=")
			{
				outParamConfig->comparison = comparison_op::EQ;
			}
			else if (p.second == "=[]")
			{
				outParamConfig->comparison = comparison_op::EQIN;
			}
			else if (p.second == "!=" || p.second == "<>")
			{
				outParamConfig->comparison = comparison_op::NEQ;
			}
			else if (p.second == "[]")
			{
				outParamConfig->comparison = comparison_op::BTWN;
			}
			else
			{
				throw std::runtime_error("probability : configuration error:: invalid comparison operator '" +
				                         p.second + "'");
<<<<<<< HEAD
			}
		}
		else
		{
			// station-wise threshold
			auto elems = util::Split(p.first, "_", false);
			if (elems.size() == 2 && elems[0] == "threshold")
			{
				// Note: station-wise limits only support single-value thresholds
				outParamConfig->stationThresholds[std::stoi(elems[1])] = p.second;
			}
		}
	}

	if (param.Name() == "XX-X")
	{
		throw std::runtime_error("probability : configuration error:: input parameter not specified for '" + name +
		                         "'");
	}
	outParamConfig->parameter = param;

	return himan::param(name);
}

=======
			}
		}
		else
		{
			// station-wise threshold
			auto elems = util::Split(p.first, "_", false);
			if (elems.size() == 2 && elems[0] == "threshold")
			{
				// Note: station-wise limits only support single-value thresholds
				outParamConfig->stationThresholds[std::stoi(elems[1])] = p.second;
			}
		}
	}

	if (param.Name() == "XX-X")
	{
		throw std::runtime_error("probability : configuration error:: input parameter not specified for '" + name +
		                         "'");
	}
	outParamConfig->parameter = param;

	return himan::param(name);
}

>>>>>>> 9466cbda
static void FetchRemainingLimitsForStations(info_t tempInfo,
                                            std::vector<PROB::partial_param_configuration>& paramConfigurations,
                                            logger& log)
{
	// Make sure that limit exists for all stations (if source data is stations)
	tempInfo->First();

	if (tempInfo->Grid()->Type() == kPointList)
	{
		for (auto& pc : paramConfigurations)
		{
			if (pc.thresholds.size() == 0)
			{
				pc.thresholds.resize(tempInfo->SizeLocations());
			}
		}

		// Find limit for each station defined.
		// If value is defined in configuration file, use that. Otherwise
		// check from database.

		auto r = GET_PLUGIN(radon);
		for (tempInfo->ResetLocation(); tempInfo->NextLocation();)
		{
			const auto st = tempInfo->Station();

			for (auto& pc : paramConfigurations)
			{
				auto it = pc.stationThresholds.find(st.Id());

				if (it == pc.stationThresholds.end())
				{
					double limit = r->RadonDB().GetProbabilityLimitForStation(st.Id(), pc.output.Name());

					if (IsMissing(limit))
					{
						log.Fatal("Threshold not found for param " + pc.output.Name() + ", station " +
						          std::to_string(st.Id()));
						himan::Abort();
					}

					log.Trace("Threshold for param " + pc.output.Name() + ", station " + std::to_string(st.Id()) +
					          " is " + std::to_string(limit));

					pc.thresholds[tempInfo->LocationIndex()] = std::to_string(limit);
				}
				else
				{
					log.Trace("Threshold for param " + pc.output.Name() + ", station " + std::to_string(st.Id()) +
					          " is " + it->second);

					pc.thresholds[tempInfo->LocationIndex()] = it->second;
				}
			}
		}
	}
#ifdef DEBUG
	for (const auto& pc : paramConfigurations)
	{
		for (const auto& limit : pc.thresholds)
		{
			ASSERT(!limit.empty());
		}
	}
#endif
}

void probability::Process(const std::shared_ptr<const plugin_configuration> conf)
{
	Init(conf);

	//
	// 1. Parse json configuration specific to this plugin
	//

	// Most of the plugin operates by the configuration in the json file.
	// Here we collect all the parameters we want to calculate, and the parameters that are used for the calculation.
	// If the configuration is invalid we will bail out asap!

	// Get the number of forecasts this ensemble has from plugin configuration
	if (itsConfiguration->Exists("ensemble_size"))
	{
		const int ensembleSize = std::stoi(itsConfiguration->GetValue("ensemble_size"));
		if (ensembleSize <= 0)
		{
			throw std::runtime_error(ClassName() + " invalid ensemble_size in plugin configuration");
		}
		itsEnsembleSize = ensembleSize;
	}
	else
	{
		auto r = GET_PLUGIN(radon);
		auto ensSize = r->RadonDB().GetProducerMetaData(conf->Info()->Producer().Id(), "ensemble size");

		if (ensSize.empty())
		{
			throw std::runtime_error(
			    ClassName() + " ensemble_size not specified in plugin configuration and not found from database");
		}

		itsEnsembleSize = std::stoi(ensSize);
	}

	// Find out whether we want probabilities in [0,1] range or [0,100] range
	if (itsConfiguration->Exists("normalized_results"))
	{
		const std::string useNormalized = itsConfiguration->GetValue("normalized_results");

		itsUseNormalizedResult = (useNormalized == "true") ? true : false;
	}
	else
	{
		// default to [0,100] for compatibility
		itsUseNormalizedResult = false;
		itsLogger.Info(
		    "'normalized_results' not found from the configuration, results will be written in [0,100] range");
	}

	// Maximum number of missing forecasts for an ensemble
	if (itsConfiguration->Exists("max_missing_forecasts"))
	{
		const int maxMissingForecasts = std::stoi(itsConfiguration->GetValue("max_missing_forecasts"));
		if (maxMissingForecasts < 0)
		{
			throw std::runtime_error(ClassName() +
			                         " invalid max_missing_forecasts value specified in plugin configuration");
		}
		itsMaximumMissingForecasts = maxMissingForecasts;
	}

	// Are we using lagged ensemble?
	// NOTE 'lag' needs to be specified first
	if (itsConfiguration->Exists("lag"))
	{
		int lag = std::stoi(itsConfiguration->GetValue("lag"));
		if (lag == 0)
		{
			throw std::runtime_error(ClassName() + ": specify lag < 0");
		}
		else if (lag > 0)
		{
			itsLogger.Warning("negating lag value " + std::to_string(-lag));
			lag = -lag;
		}

		itsLag = lag;
		itsUseLaggedEnsemble = true;
	}
	else
	{
		itsUseLaggedEnsemble = false;
	}

	// How many lagged steps to include in the calculation
	if (itsUseLaggedEnsemble)
	{
		if (itsConfiguration->Exists("lagged_steps"))
		{
			const int steps = std::stoi(itsConfiguration->GetValue("lagged_steps"));
			if (steps <= 0)
			{
				throw std::runtime_error(ClassName() + ": invalid lagged_steps value. Allowed range >= 0");
			}
			itsLaggedSteps = steps;
		}
		else
		{
			throw std::runtime_error(ClassName() + ": specify lagged_steps when using time lagging ('lag')");
		}
	}

	//
	// 2. Setup input and output parameters from the json configuration.
	//    `calculatedParams' will hold the output parameter, it's inputs,
	//    and the 'threshold' value.
	//

	params calculatedParams;

<<<<<<< HEAD
	const auto names = conf->GetParameterNames();
=======
	const auto& names = conf->GetParameterNames();

>>>>>>> 9466cbda
	for (const std::string& name : names)
	{
		partial_param_configuration config;

		config.output.Name(name);
		config.comparison = comparison_op::GTEQ;

		param p = GetConfigurationParameter(name, conf, &config);

		if (p.Name() == "")
		{
			throw std::runtime_error(ClassName() + "Misconfigured parameter definition in JSON");
		}

		itsParamConfigurations.push_back(config);
		calculatedParams.push_back(p);
	}

	SetParams(calculatedParams);

	FetchRemainingLimitsForStations(std::make_shared<himan::info>(*conf->Info()), itsParamConfigurations, itsLogger);

	Start();
}

void probability::Calculate(info_t myTargetInfo, unsigned short threadIndex)
{
	auto threadedLogger = logger("probabilityThread # " + std::to_string(threadIndex));

	for (const auto& pc : itsParamConfigurations)
	{
		const int ensembleSize = itsEnsembleSize;
		const bool normalized = itsUseNormalizedResult;

		std::unique_ptr<ensemble> ens;

		if (itsUseLaggedEnsemble)
		{
			threadedLogger.Info("Using lagged ensemble");
			ens = std::unique_ptr<ensemble>(
			    new lagged_ensemble(pc.parameter, ensembleSize, kHourResolution, itsLag, itsLaggedSteps + 1));
		}
		else
		{
			ens = std::unique_ptr<ensemble>(new ensemble(pc.parameter, ensembleSize));
		}

		ens->MaximumMissingForecasts(itsMaximumMissingForecasts);

		threadedLogger.Info("Calculating " + pc.output.Name() + " time " +
		                    static_cast<std::string>(myTargetInfo->Time().ValidDateTime()));

		try
		{
			ens->Fetch(itsConfiguration, myTargetInfo->Time(), myTargetInfo->Level());
		}
		catch (const HPExceptionType& e)
		{
			if (e == kFileDataNotFound)
			{
				continue;
			}
			else
			{
				itsLogger.Fatal("Received error code " + std::to_string(e));
				himan::Abort();
			}
		}

		ASSERT(myTargetInfo->Data().Size() > 0);

		switch (pc.comparison)
		{
			case comparison_op::LTEQ:
				Probability<double>(myTargetInfo, ToParamConfiguration<double>(pc), normalized, ens,
				                    std::less_equal<double>());
				break;
			case comparison_op::GTEQ:
				Probability<double>(myTargetInfo, ToParamConfiguration<double>(pc), normalized, ens,
				                    std::greater_equal<double>());
				break;
			case comparison_op::EQ:
				Probability<double>(myTargetInfo, ToParamConfiguration<double>(pc), normalized, ens,
				                    std::equal_to<double>());
				break;
			case comparison_op::NEQ:
				Probability<double>(myTargetInfo, ToParamConfiguration<double>(pc), normalized, ens,
				                    std::not_equal_to<double>());
				break;
			case comparison_op::EQIN:
				Probability<std::vector<double>>(myTargetInfo, ToParamConfiguration<std::vector<double>>(pc),
				                                 normalized, ens, EQINCompare());
				break;
			case comparison_op::BTWN:
				Probability<std::vector<double>>(myTargetInfo, ToParamConfiguration<std::vector<double>>(pc),
				                                 normalized, ens, BTWNCompare());
				break;
			default:
				threadedLogger.Error("Unsupported comparison operator");
				break;
		}
	}

	threadedLogger.Info("[CPU] Missing values: " + std::to_string(myTargetInfo->Data().MissingCount()) + "/" +
	                    std::to_string(myTargetInfo->Data().Size()));
}

}  // plugin

}  // namespace<|MERGE_RESOLUTION|>--- conflicted
+++ resolved
@@ -76,21 +76,12 @@
 			outParamConfig->thresholds.push_back(p.second);
 		}
 		else if (p.first == "input_param1" || p.first == "input_param")
-<<<<<<< HEAD
 		{
 			// input_param1 is for backwards compatibility
 			param = GetParamFromDatabase(p.second, conf);
 		}
 		else if (p.first == "input_param2")
 		{
-=======
-		{
-			// input_param1 is for backwards compatibility
-			param = GetParamFromDatabase(p.second, conf);
-		}
-		else if (p.first == "input_param2")
-		{
->>>>>>> 9466cbda
 			throw std::runtime_error("input_param2 is not supported anymore");
 		}
 		else if (p.first == "comparison")
@@ -123,7 +114,6 @@
 			{
 				throw std::runtime_error("probability : configuration error:: invalid comparison operator '" +
 				                         p.second + "'");
-<<<<<<< HEAD
 			}
 		}
 		else
@@ -148,32 +138,6 @@
 	return himan::param(name);
 }
 
-=======
-			}
-		}
-		else
-		{
-			// station-wise threshold
-			auto elems = util::Split(p.first, "_", false);
-			if (elems.size() == 2 && elems[0] == "threshold")
-			{
-				// Note: station-wise limits only support single-value thresholds
-				outParamConfig->stationThresholds[std::stoi(elems[1])] = p.second;
-			}
-		}
-	}
-
-	if (param.Name() == "XX-X")
-	{
-		throw std::runtime_error("probability : configuration error:: input parameter not specified for '" + name +
-		                         "'");
-	}
-	outParamConfig->parameter = param;
-
-	return himan::param(name);
-}
-
->>>>>>> 9466cbda
 static void FetchRemainingLimitsForStations(info_t tempInfo,
                                             std::vector<PROB::partial_param_configuration>& paramConfigurations,
                                             logger& log)
@@ -353,12 +317,8 @@
 
 	params calculatedParams;
 
-<<<<<<< HEAD
 	const auto names = conf->GetParameterNames();
-=======
-	const auto& names = conf->GetParameterNames();
-
->>>>>>> 9466cbda
+
 	for (const std::string& name : names)
 	{
 		partial_param_configuration config;
