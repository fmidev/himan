/**
 * @file preform_hybrid.cpp
 *
 */

#define AND &&
#define OR ||

#include "preform_hybrid.h"
#include "forecast_time.h"
#include "level.h"
#include "logger.h"
#include "plugin_factory.h"
#include "util.h"
#include <boost/thread.hpp>
#include <iostream>

#include "hitool.h"

using namespace std;
using namespace himan;
using namespace himan::plugin;

// 0. Mallissa sadetta (RR>0; RR = rainfall + snowfall, [RR]=mm/h)
//
// 1. Jäätävää tihkua, jos
//     RR <= 0.2
//     -10 < T2m < 0
//     sade ei konvektiivista (ConvPre mm/h = 0)
//     stratus (base<300m ja määrä vähintään 5/8)
//     stratuksessa (heikkoa) nousuliikettä (0<wAvg<50mm/s)
//     stratus riittävän paksu (dz>800m)
//     stratus Ttop > -12C
//     stratus avgT > -12C
//     -10C < T2m < 0C
//     kuiva kerros (paksuus>1.5km, jossa N<30%) stratuksen yläpuolella
//
// 2. Jäätävää vesisadetta, jos
//     T2m <= 0
//     riittävän paksu/lämmin (pinta-ala>100mC) sulamiskerros pinnan yläpuolella
//     riittävän paksu/kylmä (pinta-ala<-100mC) pakkaskerros pinnassa sulamiskerroksen alapuolella
//     jos on stratus, sulamiskerros sen yllä ei saa olla kuiva
//
// 3. Tihkua tai vettä, jos
//     riittävän paksu ja lämmin plussakerros pinnan yläpuolella
//
//   3.1 Tihkua, jos
//        RR <= 0.3
//        stratus (base<300m ja määrä vähintään 5/8)
//        stratus riittävän paksu (dz>500m)
//        kuiva kerros (dz>1.5km, jossa N<30%) stratuksen yläpuolella
//
//   3.2 Muuten vettä
//
//   3.3 Jos pinnan plussakerroksessa on kuivaa (rhAvg<rhMelt), muutetaan olomuoto vedestä rännäksi
//
// 4. Räntää, jos
//     ei liian paksu/lämmin plussakerros pinnan yläpuolella
//
//   4.1 Jos pinnan plussakerroksessa on kuivaa (rhAvg<rhMelt), muutetaan olomuoto rännästä lumeksi
//
// 5. Muuten lunta
//     korkeintaan ohut plussakerros pinnan yläpuolella

// Korkein sallittu pilven alarajan korkeus, jotta kysessä stratus [m]
const double baseLimit = 300.;

// Vaadittu min. stratuksen paksuus tihkussa ja jäätävässä tihkussa [m]
const double stLimit = 500.;
const double fzStLimit = 800.;

// Kylmin sallittu stratuksen topin T ja kylmin sallittu st:n keskim. T [C] jäätävässä tihkussa
const double stTlimit = -12.;

// Kynnysarvo "riittävän yhtenäisen/ei kerroksittaisen" stratuksen keskim. N-arvolle [%]
const double Nlimit = 70.;

// Vaadittu 2m lämpötilaväli (oltava näiden välissä) [C] jäätävässä tihkussa
const double sfcMax = 0.;
const double sfcMin = -10.;

// Max. sallittu pilven (keskimääräinen) määrä (N) stratuksen yläpuolisessa kerroksessa [%] (jäätävässä) tihkussa
// (käytetään myös jäätävässä sateessa vaadittuna pilven minimimääränä)
const double dryNlim = 0.3;

// Kynnysarvo vaaditulle stratuksen yläpuolisen kuivan kerroksen paksuudelle [m] jää]
// Raja-arvot tihkun ja jäätävän tihkun max intensiteetille [mm/h]
// (pienemmällä jäätävän tihkun raja-arvolla voi hieman rajoittaa sen esiintymistä)
const double dzLim = 0.3;
const double fzdzLim = 0.2;

// Raja-arvot pinnan pakkaskerroksen (MA) ja sen yläpuolisen sulamiskerroksen (PA) pinta-alalle jäätävässä sateessa [mC]
const double fzraMA = -100.;
const double fzraPA = 100.;

// Pinnan yläpuolisen plussakerroksen pinta-alan raja-arvot [mC, "metriastetta"]:
const double waterArea = 200.;  // alkup. PK:n arvo oli 300
const double snowArea = 50.;    // alkup. PK:n arvo oli 50

// Max sallittu nousuliike st:ssa [mm/s]
const double wMax = 50.;

const param stratusBaseParam("STRATUS-BASE-M");
const param stratusTopParam("STRATUS-TOP-M");
const param stratusTopTempParam("STRATUS-TOP-T-K");
const param stratusMeanTempParam("STRATUS-MEAN-T-K");
const param stratusMeanCloudinessParam("STRATUS-MEAN-N-PRCNT");
const param stratusUpperLayerNParam("STRATUS-UPPER-LAYER-N-PRCNT");
const param stratusVerticalVelocityParam("STRATUS-VERTICAL-VELOCITY-MMS");

const param minusAreaParam("MINUS-AREA-MC");        // metriastetta, mC
const param plusAreaParam("PLUS-AREA-MC");          // metriastetta, mC
const param plusAreaSfcParam("PLUS-AREA-SFC-MC");   // metriastetta, mC
const param numZeroLevelsParam("NUMZEROLEVELS-N");  // nollakohtien lkm
const param rhAvgParam("RHAVG-PRCNT");
const param rhAvgUpperParam("RHAVG-UPPER-PRCNT");
const param rhMeltParam("RHMELT-PRCNT");
const param rhMeltUpperParam("RHMELT-UPPER-PRCNT");

preform_hybrid::preform_hybrid()
{
	itsLogger = logger("preform_hybrid");
}

void preform_hybrid::Process(std::shared_ptr<const plugin_configuration> conf)
{
	// Initialize plugin

	Init(conf);

	vector<param> params({param("PRECFORM2-N", 1206, 0, 1, 19)});

	if (itsConfiguration->Exists("potential_precipitation_form") &&
	    itsConfiguration->GetValue("potential_precipitation_form") == "true")
	{
		params.push_back(param("POTPRECF-N", 1226, 0, 1, 254));
	}

	SetParams(params);

	Start();
}

/*
 * Calculate()
 *
 * This function does the actual calculation.
 */

void preform_hybrid::Calculate(shared_ptr<info> myTargetInfo, unsigned short threadIndex)
{
	assert(fzStLimit >= stLimit);

	// Required source parameters

	params RRParam({param("RR-1-MM"), param("RRR-KGM2")});  // one hour prec OR precipitation rate (HHsade)
	const param TParam("T-K");
	const param RHParam("RH-PRCNT");

	level surface0mLevel(kHeight, 0);
	level surface2mLevel(kHeight, 2);

	auto myThreadedLogger = logger("preformHybridThread #" + to_string(threadIndex));

	forecast_time forecastTime = myTargetInfo->Time();
	level forecastLevel = myTargetInfo->Level();
	forecast_type forecastType = myTargetInfo->ForecastType();

	myThreadedLogger.Info("Calculating time " + static_cast<string>(forecastTime.ValidDateTime()) + " level " +
	                      static_cast<string>(forecastLevel));

	// Source infos

	info_t RRInfo = Fetch(forecastTime, surface0mLevel, RRParam, forecastType, false);
	info_t TInfo = Fetch(forecastTime, surface2mLevel, TParam, forecastType, false);

	if (!RRInfo || !TInfo)
	{
		myThreadedLogger.Warning("Skipping step " + to_string(forecastTime.Step()) + ", level " +
		                         static_cast<string>(forecastLevel));
		return;
	}

	info_t stratus;
	info_t freezingArea;

	/*
	 * Spinoff thread will calculate freezing area while main thread calculates
	 * stratus.
	 *
	 * The constructor of std::thread (and boost::thread) deduces argument types
	 * and stores them *by value*.
	 */

	boost::thread t(&preform_hybrid::FreezingArea, this, itsConfiguration, forecastTime, forecastType,
	                boost::ref(freezingArea), myTargetInfo->Grid());

	Stratus(itsConfiguration, forecastTime, forecastType, stratus, myTargetInfo->Grid());

	t.join();

	if (!stratus)
	{
		myThreadedLogger.Error("stratus calculation failed, unable to proceed");
		return;
	}

	if (!freezingArea)
	{
		myThreadedLogger.Error("freezingArea calculation failed, unable to proceed");
		return;
	}

	freezingArea->First();
	stratus->First();

	myThreadedLogger.Info("Stratus and freezing area calculated");

	string deviceType = "CPU";

	assert(myTargetInfo->SizeLocations() == stratus->SizeLocations());
	assert(myTargetInfo->SizeLocations() == freezingArea->SizeLocations());
	assert(myTargetInfo->SizeLocations() == TInfo->SizeLocations());
	assert(myTargetInfo->SizeLocations() == RRInfo->SizeLocations());

	myTargetInfo->FirstParam();

	bool noPotentialPrecipitationForm = (myTargetInfo->SizeParams() == 1);

	int DRIZZLE = 0;
	int RAIN = 1;
	int SLEET = 2;
	int SNOW = 3;
	int FREEZING_DRIZZLE = 4;
	int FREEZING_RAIN = 5;

	LOCKSTEP(myTargetInfo, stratus, freezingArea, TInfo, RRInfo)
	{
		stratus->Param(stratusBaseParam);
		double base = stratus->Value();

		stratus->Param(stratusTopParam);
		double top = stratus->Value();

		stratus->Param(stratusUpperLayerNParam);
		double upperLayerN = stratus->Value();

		stratus->Param(stratusVerticalVelocityParam);
		double wAvg = stratus->Value();

		stratus->Param(stratusMeanCloudinessParam);
		double Navg = stratus->Value();

		stratus->Param(stratusMeanTempParam);
		double stTavg = stratus->Value();

		stratus->Param(stratusTopTempParam);
		double Ttop = stratus->Value();

		freezingArea->Param(plusAreaParam);
		double plusArea = freezingArea->Value();

		freezingArea->Param(plusAreaSfcParam);
		double plusAreaSfc = freezingArea->Value();

		freezingArea->Param(minusAreaParam);
		double minusArea = freezingArea->Value();

		freezingArea->Param(numZeroLevelsParam);
		double nZeroLevel = freezingArea->Value();

		freezingArea->Param(rhAvgParam);
		double rhAvg = freezingArea->Value();

		freezingArea->Param(rhAvgUpperParam);
		double rhAvgUpper = freezingArea->Value();

		freezingArea->Param(rhMeltParam);
		double rhMelt = freezingArea->Value();

		freezingArea->Param(rhMeltUpperParam);
		double rhMeltUpper = freezingArea->Value();

		double RR = RRInfo->Value();
		double T = TInfo->Value();

		if (IsMissing(RR) || IsMissing(T))
		{
			continue;
		}

		if (RR == 0 && noPotentialPrecipitationForm)
		{
			continue;
		}

		double PreForm = MissingDouble();

		// Unit conversions

		T -= himan::constants::kKelvin;  // K --> C

		if (!IsMissing(Ttop))
		{
			Ttop -= himan::constants::kKelvin;
		}

		if (!IsMissing(stTavg))
		{
			stTavg -= himan::constants::kKelvin;
		}

		if (!IsMissing(Navg))
		{
			Navg *= 100;  // --> %
		}

		assert(T >= -80 && T < 80);
		assert(!noPotentialPrecipitationForm || RR > 0);
		assert(IsMissing(Navg) || (Navg >= 0 && Navg <= 100));

		// Start algorithm
		// Possible values for preform: 0 = tihku, 1 = vesi, 2 = räntä, 3 = lumi, 4 = jäätävä tihku, 5 = jäätävä sade

		// 1. jäätävää tihkua? (tai lumijyväsiä)

		if (!IsMissing(base) AND !IsMissing(top) AND !IsMissing(upperLayerN) AND !IsMissing(wAvg) AND !IsMissing(Navg)
		        AND !IsMissing(stTavg) AND !IsMissing(Ttop) AND RR <=
		    fzdzLim AND
		        base<baseLimit AND(top - base) >= fzStLimit AND wAvg<wMax AND wAvg >= 0 AND Navg> Nlimit AND Ttop>
		            stTlimit AND stTavg > stTlimit AND T > sfcMin AND T <= sfcMax AND upperLayerN < dryNlim)
		{
			PreForm = FREEZING_DRIZZLE;
		}

		// 2. jäätävää vesisadetta? (tai jääjyväsiä (ice pellets), jos pakkaskerros hyvin paksu, ja/tai sulamiskerros
		// ohut)
		// Löytyykö riittävän paksut: pakkaskerros pinnasta ja sen yläpuolelta plussakerros, jossa pilveä/ei liian
		// kuivaa?
		// (Huom. hyvin paksu pakkaskerros (tai ohut sulamiskerros) -> oikeasti jääjyväsiä/ice pellets fzra sijaan)

		if (IsMissing(PreForm) AND !IsMissing(plusArea) AND !IsMissing(minusArea) AND !IsMissing(rhAvgUpper)
		        AND !IsMissing(rhMeltUpper) AND plusArea >
		    fzraPA AND minusArea<fzraMA AND T <= 0 AND(IsMissing(upperLayerN) OR upperLayerN > dryNlim) AND rhAvgUpper>
		        rhMeltUpper)
		{
			PreForm = FREEZING_RAIN;
		}

		// 3. Lunta, räntää, tihkua vai vettä? PK:n koodia mukaillen

		if (IsMissing(PreForm))
		{
			// Tihkua tai vettä jos "riitävän paksu lämmin kerros pinnan yläpuolella"

			if (!IsMissing(plusArea) AND plusArea > waterArea)
			{
				// Tihkua jos riittävän paksu stratus heikolla sateen intensiteetillä ja yläpuolella kuiva kerros
				// AND (ConvPre=0) poistettu alla olevasta (ConvPre mm/h puuttuu EC:stä; Hirlam-versiossa pidetään
				// mukana)
				if (!IsMissing(base) && !IsMissing(top) && !IsMissing(Navg) && !IsMissing(upperLayerN) && RR <= dzLim &&
				    base < baseLimit && (top - base) > stLimit && Navg > Nlimit && upperLayerN < dryNlim)
				{
					PreForm = DRIZZLE;
				}
				else
				{
					PreForm = RAIN;
				}

				// Jos pinnan plussakerroksessa on kuivaa, korjataan olomuodoksi räntä veden sijaan

				if (!IsMissing(nZeroLevel) AND !IsMissing(rhAvg) AND !IsMissing(rhMelt)
				        AND nZeroLevel == 1 AND rhAvg < rhMelt AND plusArea < 4000)
				{
					PreForm = SLEET;
				}

				// Lisäys, jolla korjataan vesi/tihku lumeksi, jos pintakerros pakkasella (mutta jäätävän sateen/tihkun
				// kriteerit eivät toteudu,
				// esim. paksu plussakerros pakkas-st/sc:n yllä)
				if (!IsMissing(minusArea) OR(!IsMissing(plusAreaSfc) AND plusAreaSfc < snowArea))
				{
					PreForm = SNOW;
				}
			}

			// Räntää jos "ei liian paksu lämmin kerros pinnan yläpuolella"

			if (!IsMissing(plusArea) AND plusArea >= snowArea AND plusArea <= waterArea)
			{
				PreForm = SLEET;

				// Jos pinnan plussakerroksessa on kuivaa, korjataan olomuodoksi lumi rännän sijaan

				if (!IsMissing(nZeroLevel) AND !IsMissing(rhAvg) AND !IsMissing(rhMelt)
				        AND nZeroLevel == 1 AND rhAvg < rhMelt)
				{
					PreForm = SNOW;
				}

				// lisäys, jolla korjataan räntä lumeksi, kun pintakerros pakkasella tai vain ohuelti plussalla

				if (!IsMissing(minusArea) OR(!IsMissing(plusAreaSfc) AND plusAreaSfc < snowArea))
				{
					PreForm = SNOW;
				}
			}

			// Muuten lunta (PlusArea<50: "korkeintaan ohut lämmin kerros pinnan yläpuolella")

			if (IsMissing(plusArea) OR plusArea < snowArea)
			{
				PreForm = SNOW;
			}
		}

		// FINISHED

		if (RR == 0)
		{
			// If RR is zero, we can only have potential prec form
			myTargetInfo->ParamIndex(1);
			myTargetInfo->Value(PreForm);
		}
		else
		{
			// If there is precipitation, we have at least regular prec form
			myTargetInfo->ParamIndex(0);
			myTargetInfo->Value(PreForm);

			if (!noPotentialPrecipitationForm)
			{
				// Also potential prec form
				myTargetInfo->ParamIndex(1);
				myTargetInfo->Value(PreForm);
			}
		}
	}
<<<<<<< HEAD
	myThreadedLogger->Info("[" + deviceType + "] Missing values: " +
	                       boost::lexical_cast<string>(myTargetInfo->Data().MissingCount()) + "/" +
	                       boost::lexical_cast<string>(myTargetInfo->Data().Size()));
=======

	myThreadedLogger.Info("[" + deviceType + "] Missing values: " + to_string(myTargetInfo->Data().MissingCount()) +
	                      "/" + to_string(myTargetInfo->Data().Size()));
>>>>>>> ba53229b
}

void preform_hybrid::FreezingArea(shared_ptr<const plugin_configuration> conf, const forecast_time& ftime,
                                  const forecast_type& ftype, shared_ptr<info>& result, const grid* baseGrid)
{
	auto h = GET_PLUGIN(hitool);

	h->Configuration(conf);
	h->Time(ftime);
	h->ForecastType(ftype);

	vector<param> params = {minusAreaParam, plusAreaParam,   plusAreaSfcParam, numZeroLevelsParam,
	                        rhAvgParam,     rhAvgUpperParam, rhMeltParam,      rhMeltUpperParam};
	vector<forecast_time> times = {ftime};
	vector<level> levels = {level(kHeight, 0, "HEIGHT")};

	auto ret = make_shared<info>(*conf->Info());
	ret->Params(params);
	ret->Levels(levels);
	ret->Times(times);
	ret->Create(baseGrid);

	vector<double> constData1(ret->Data().Size(), 0);

	auto constData2 = constData1;
	fill(constData2.begin(), constData2.end(), 5000);

	auto constData3 = constData1;
	fill(constData3.begin(), constData3.end(), himan::constants::kKelvin);  // 0C

	vector<double> numZeroLevels, zeroLevel1, zeroLevel2, zeroLevel3, zeroLevel4;
	vector<double> Tavg01, Tavg12, Tavg23, Tavg34;
	vector<double> plusArea, minusArea, plusAreaSfc;
	vector<double> rhAvg01, rhAvgUpper12, rhAvgUpper23;

	auto log = logger("preform_hybrid-freezing_area");

	try
	{
		// 0-kohtien lkm pinnasta (yläraja 5km, jotta ylinkin nollakohta varmasti löytyy)

		param wantedParam("T-K");

		log.Trace("Counting number of zero levels");

		numZeroLevels = h->VerticalCount(wantedParam, constData1, constData2, constData3);

		ret->Param(numZeroLevelsParam);
		ret->Data().Set(numZeroLevels);

#ifdef DEBUG
		for (size_t i = 0; i < numZeroLevels.size(); i++)
		{
			assert(!IsMissing(numZeroLevels[i]));
		}

		util::DumpVector(numZeroLevels, "num zero levels");
#endif

		zeroLevel1.resize(numZeroLevels.size(), MissingDouble());
		zeroLevel2.resize(numZeroLevels.size(), MissingDouble());
		zeroLevel3.resize(numZeroLevels.size(), MissingDouble());
		zeroLevel4.resize(numZeroLevels.size(), MissingDouble());

		rhAvgUpper12.resize(numZeroLevels.size(), MissingDouble());
		rhAvgUpper23.resize(numZeroLevels.size(), MissingDouble());

		// Keskim. lämpötila 1. nollarajan alapuolella, 1/2. ja 2/3. nollarajojen välisissä kerroksissa [C]
		Tavg01.resize(numZeroLevels.size(), MissingDouble());
		Tavg12.resize(numZeroLevels.size(), MissingDouble());
		Tavg23.resize(numZeroLevels.size(), MissingDouble());
		Tavg34.resize(numZeroLevels.size(), MissingDouble());

		// 1. nollarajan alapuolisen, 2/3. nollarajojen välisen, ja koko T>0 alueen koko [mC, "metriastetta"]
		plusArea = zeroLevel1;
		plusAreaSfc = zeroLevel1;

		// Mahdollisen pinta- tai 1/2. nollarajojen välisen pakkaskerroksen koko [mC, "metriastetta"]
		minusArea = zeroLevel1;

		log.Trace("Searching for first zero level height");
		zeroLevel1 = h->VerticalHeight(wantedParam, constData1, constData2, constData3, 1);

#ifdef DEBUG
		util::DumpVector(zeroLevel1, "zero level 1");
#endif

		log.Trace("Searching for average temperature between ground level and first zero level");
		Tavg01 = h->VerticalAverage(wantedParam, constData1, zeroLevel1);

#ifdef DEBUG
		util::DumpVector(Tavg01, "tavg 01");
#endif

		wantedParam = param("RH-PRCNT");

		log.Trace("Searching for average humidity between ground and first zero level");
		// Keskimääräinen RH nollarajan alapuolisessa plussakerroksessa
		rhAvg01 = h->VerticalAverage(wantedParam, constData1, zeroLevel1);

#ifdef DEBUG
		util::DumpVector(rhAvg01, "rh avg 01");
#endif

		// Only the first zero layer with at least one non-missing element is required
		// to be present. All other zero layers (2,3,4) are optional.

		try
		{
			// Values between zero levels 1 <--> 2
			wantedParam = param("T-K");

			log.Trace("Searching for second zero level height");
			zeroLevel2 = h->VerticalHeight(wantedParam, constData1, constData2, constData3, 2);

#ifdef DEBUG
			util::DumpVector(zeroLevel2, "zero level 2");
#endif

			log.Trace("Searching for average temperature between first and second zero level");
			Tavg12 = h->VerticalAverage(wantedParam, zeroLevel1, zeroLevel2);

#ifdef DEBUG
			util::DumpVector(Tavg12, "tavg 12");
#endif

			log.Trace("Searching for average humidity between first and second zero level");

			// Keskimääräinen RH pakkaskerroksen yläpuolisessa plussakerroksessa
			wantedParam = param("RH-PRCNT");

			rhAvgUpper12 = h->VerticalAverage(wantedParam, zeroLevel1, zeroLevel2);

#ifdef DEBUG
			util::DumpVector(rhAvgUpper12, "rh avg upper 12");
#endif

			// 2 <--> 3
			wantedParam = param("T-K");

			log.Trace("Searching for third zero level height");
			zeroLevel3 = h->VerticalHeight(wantedParam, constData1, constData2, constData3, 3);

#ifdef DEBUG
			util::DumpVector(zeroLevel3, "zero level 3");
#endif

			log.Trace("Searching for average temperature between second and third zero level");
			Tavg23 = h->VerticalAverage(wantedParam, zeroLevel2, zeroLevel3);

#ifdef DEBUG
			util::DumpVector(Tavg23, "tavg 23");
#endif

			wantedParam = param("RH-PRCNT");

			log.Trace("Searching for average humidity between second and third zero level");

			// Keskimääräinen RH ylemmässä plussakerroksessa
			rhAvgUpper23 = h->VerticalAverage(wantedParam, zeroLevel2, zeroLevel3);

#ifdef DEBUG
			util::DumpVector(rhAvgUpper23, "rh avg upper 23");
#endif

			// 3 <--> 4
			wantedParam = param("T-K");

			log.Trace("Searching for fourth zero level height");
			zeroLevel4 = h->VerticalHeight(wantedParam, constData1, constData2, constData3, 4);

#ifdef DEBUG
			util::DumpVector(zeroLevel4, "zero level 4");
#endif

			log.Trace("Searching for average temperature between third and fourth zero level");
			Tavg34 = h->VerticalAverage(wantedParam, zeroLevel3, zeroLevel4);

#ifdef DEBUG
			util::DumpVector(Tavg34, "tavg 34");
#endif
		}
		catch (const HPExceptionType& e)
		{
			if (e == kFileDataNotFound)
			{
				log.Debug("Some zero level not found from entire data");
			}
		}
	}
	catch (const HPExceptionType& e)
	{
		if (e != kFileDataNotFound)
		{
			throw runtime_error("FreezingArea() caught exception " + to_string(e));
		}
		else
		{
			return;
		}
	}

	// Keskimääräinen rhMelt nollarajan alapuolisessa plussakerroksessa, ja pakkaskerroksen yläpuolisessa
	// plussakerroksessa
	vector<double> rhMeltUpper(rhAvg01.size(), MissingDouble());
	vector<double> rhMelt(rhAvg01.size(), MissingDouble());

	// Keskimääräinen RH nollarajan alapuolisessa plussakerroksessa, ja pakkaskerroksen yläpuolisessa plussakerroksessa
	vector<double> rhAvgUpper(rhAvg01.size(), MissingDouble());
	vector<double> rhAvg(rhAvg01.size(), MissingDouble());

	for (size_t i = 0; i < numZeroLevels.size(); i++)
	{
		short numZeroLevel = static_cast<short>(numZeroLevels[i]);

		double pa = MissingDouble(), ma = MissingDouble(), pasfc = MissingDouble();

		// Kommentteja Simolta nollakohtien lukumäärään:
		// * Nollakohtien löytymättömyys ei ole ongelma, sillä tällöin olomuoto on aina lumi tai jäätävä tihku
		// * Parittomilla nollakohdilla ei voi tulla koskaan jäätävää sadetta koska pintakerros on plussalla
		//   (jolloin ainakin yleensä pätee oletus ettei jäätävää sadetta voi esiintyä)

		// nollarajoja parillinen määrä (pintakerros pakkasella)

		if (numZeroLevel % 2 == 0)
		{
			double zl1 = zeroLevel1[i], zl2 = zeroLevel2[i];
			double ta1 = Tavg01[i], ta2 = Tavg12[i];

			double paloft = MissingDouble();

			if (!IsMissing(zl1) && !IsMissing(zl2) && !IsMissing(ta1) && !IsMissing(ta2))
			{
				ta1 -= constants::kKelvin;
				ta2 -= constants::kKelvin;
				ma = zl1 * ta1;
				paloft = (zl2 - zl1) * ta2;

				// Keskimääräinen rhMelt pakkaskerroksen yläpuolisessa plussakerroksessa
				rhMeltUpper[i] = 9.5 * exp((-17.27 * ta2) / (ta2 + 238.3)) * (10.5 - ta2);
			}

			rhAvgUpper[i] = rhAvgUpper12[i];

			// Jos ylempänä toinen T>0 kerros, lasketaan myös sen koko (vähintään 4 nollarajaa) ja lisätään se alemman
			// kerroksen kokoon
			// (mahdollisista vielä ylempänä olevista plussakerroksista ei välitetä)
			// (tässäkin pitäisi tarkkaan ottaen tutkia rhAvgUpper, eli sulaako kerroksen läpi putoava lumi)

			if (numZeroLevel >= 4)
			{
				double zl3 = zeroLevel3[i], zl4 = zeroLevel4[i];
				ta2 = Tavg34[i];

				if (!IsMissing(zl3) && !IsMissing(zl4) && !IsMissing(ta2) && !IsMissing(paloft))
				{
					paloft = paloft + (zl4 - zl3) * (ta2 - constants::kKelvin);
				}
			}

			pa = paloft;
		}

		// nollarajoja pariton määrä (pintakerros plussalla)

		else if (numZeroLevel % 2 == 1)
		{
			double zl1 = zeroLevel1[i], ta1 = Tavg01[i];
			double paloft = MissingDouble();

			if (!IsMissing(zl1) && !IsMissing(ta1))
			{
				ta1 -= constants::kKelvin;
				pasfc = zl1 * ta1;
				pa = pasfc;

				// Lisäys 3.2.2015: Suhteellisen kosteuden (raja-) arvot pinnan plussakerroksessa:
				// Jos nollarajan alapuolisessa plussakerroksessa on kuivaa, asetetaan olomuodoksi lumi
				// (Shaviv, 2006: http://www.sciencebits.com/SnowAboveFreezing)

				// rhMelt = suht. kosteuden raja-arvo, jota pienemmillä kosteuksilla lumihiutaleet eivät sula

				// Keskimääräinen rhMelt nollarajan alapuolisessa plussakerroksessa

				rhMelt[i] = 9.5 * exp((-17.27 * ta1) / (ta1 + 238.3)) * (10.5 - ta1);
			}

			// Keskimääräinen RH nollarajan alapuolisessa plussakerroksessa
			rhAvg[i] = rhAvg01[i];

			// Jos ylempänä toinen T>0 kerros, lasketaan myös sen koko (vähintään 3 nollarajaa)
			// (mahdollisista vielä ylempänä olevista plussakerroksista ei välitetä)

			if (numZeroLevel >= 3)
			{
				double zl2 = zeroLevel2[i], zl3 = zeroLevel3[i];
				double ta2 = Tavg23[i];

				if (!IsMissing(zl2) && !IsMissing(zl3) && !IsMissing(ta2))
				{
					ta2 -= constants::kKelvin;

					paloft = (zl3 - zl2) * ta2;

					// Keskimääräinen rhMelt ylemmässä plussakerroksessa
					rhMeltUpper[i] = 9.5 * exp((-17.27 * ta2) / (ta2 + 238.3)) * (10.5 - ta2);

					// Keskimääräinen RH ylemmässä plussakerroksessa
					rhAvgUpper[i] = rhAvgUpper23[i];

					if (!IsMissing(rhAvgUpper[i]) AND !IsMissing(rhMeltUpper[i]) AND rhAvgUpper[i] > rhMeltUpper[i] &&
					    !IsMissing(pasfc))
					{
						pa = pasfc + paloft;
					}
				}
			}
		}

		plusArea[i] = pa;
		plusAreaSfc[i] = pasfc;
		minusArea[i] = ma;
	}

#ifdef DEBUG
	util::DumpVector(minusArea);
	util::DumpVector(plusArea);
	util::DumpVector(plusAreaSfc);
	util::DumpVector(rhAvg);
	util::DumpVector(rhAvgUpper);
	util::DumpVector(rhMelt);
	util::DumpVector(rhMeltUpper);
#endif

	ret->Param(minusAreaParam);
	ret->Data().Set(minusArea);

	ret->Param(plusAreaParam);
	ret->Data().Set(plusArea);

	ret->Param(plusAreaSfcParam);
	ret->Data().Set(plusAreaSfc);

	ret->Param(rhAvgParam);
	ret->Data().Set(rhAvg);

	ret->Param(rhAvgUpperParam);
	ret->Data().Set(rhAvgUpper);

	ret->Param(rhMeltParam);
	ret->Data().Set(rhMelt);

	ret->Param(rhMeltUpperParam);
	ret->Data().Set(rhMeltUpper);

	result = ret;
}

void preform_hybrid::Stratus(shared_ptr<const plugin_configuration> conf, const forecast_time& ftime,
                             const forecast_type& ftype, shared_ptr<info>& result, const grid* baseGrid)
{
	auto h = GET_PLUGIN(hitool);

	h->Configuration(conf);
	h->Time(ftime);
	h->ForecastType(ftype);

	// Kerroksen paksuus pinnasta [m], josta etsitään stratusta (min. BaseLimit+FZstLimit)
	const double layer = 2000.;

	// N-kynnysarvo vaaditulle min. stratuksen määrälle [%] (50=yli puoli taivasta):
	const double stCover = 0.5;

	// Kynnysarvo vaaditulle stratuksen yläpuolisen kuivan kerroksen paksuudelle [m] (jäätävässä) tihkussa:
	const double drydz = 1500.;

	vector<param> params = {
	    stratusBaseParam,           stratusTopParam,         stratusTopTempParam,         stratusMeanTempParam,
	    stratusMeanCloudinessParam, stratusUpperLayerNParam, stratusVerticalVelocityParam};
	vector<forecast_time> times = {ftime};
	vector<level> levels = {level(kHeight, 0, "HEIGHT")};

	auto ret = make_shared<info>(*conf->Info());
	ret->Params(params);
	ret->Levels(levels);
	ret->Times(times);
	ret->Create(baseGrid);

	vector<double> constData1(ret->Data().Size(), 0);

	auto constData2 = constData1;
	auto log = logger("preform_hybrid-stratus");

	try
	{
		// baseThreshold ja topThreshold:
		// (Paikan mukaan vaihtuva) N-kynnysarvo stratuksen ala- ja ylärajalle [%] (tarkkaa stCover arvoa ei aina löydy)

		vector<param> wantedParamList({param("N-0TO1"), param("N-PRCNT")});

		log.Info("Searching for stratus lower limit");

		auto baseThreshold = h->VerticalMinimum(wantedParamList, 0, stLimit);

		for (size_t i = 0; i < baseThreshold.size(); i++)
		{
			assert(!IsMissing(baseThreshold[i]));

			if (baseThreshold[i] < stCover)
			{
				baseThreshold[i] = stCover;
			}
		}

#ifdef DEBUG
		util::DumpVector(baseThreshold);
#endif

		ret->Param(stratusBaseParam);
		ret->Data().Set(baseThreshold);

		log.Info("Searching for stratus upper limit");

		auto topThreshold = h->VerticalMinimum(wantedParamList, stLimit, layer);

		for (size_t i = 0; i < topThreshold.size(); i++)
		{
			assert(!IsMissing(topThreshold[i]));
			if (topThreshold[i] < stCover)
			{
				topThreshold[i] = stCover;
			}
		}

#ifdef DEBUG
		util::DumpVector(topThreshold);
#endif

		// Stratus Base/top [m]
		// _findh: 0 = viimeinen löytyvä arvo pinnasta ylöspäin, 1 = ensimmäinen löytyvä arvo

		log.Info("Searching for stratus base accurate value");

		auto stratusBase = h->VerticalHeight(wantedParamList, 0, stLimit, baseThreshold);

		ret->Param(stratusBaseParam);
		ret->Data().Set(stratusBase);

#ifdef DEBUG
		util::DumpVector(stratusBase);
#endif

		log.Info("Searching for stratus top accurate value");
		auto stratusTop = h->VerticalHeight(wantedParamList, stLimit, layer, topThreshold, 0);

		ret->Param(stratusTopParam);
		ret->Data().Set(stratusTop);

#ifdef DEBUG
		util::DumpVector(stratusTop);
#endif

		try
		{
			log.Info("Searching for cloudiness in layers above stratus top");

			assert(constData1.size() == constData2.size() && constData1.size() == stratusTop.size());

			for (size_t i = 0; i < constData1.size(); i++)
			{
				if (IsMissing(stratusTop[i]))
				{
					constData1[i] = MissingDouble();
					constData2[i] = MissingDouble();
				}
				else
				{
					constData1[i] = stratusTop[i] + 100;
					constData2[i] = stratusTop[i] + drydz;
				}
			}

			auto upperLayerN = h->VerticalAverage(wantedParamList, constData1, constData2);

			ret->Param(stratusUpperLayerNParam);
			ret->Data().Set(upperLayerN);

#ifdef DEBUG
			util::DumpVector(upperLayerN);
#endif

			log.Info("Searching for stratus mean cloudiness");

			// Stratuksen keskimääräinen N
			auto stratusMeanN = h->VerticalAverage(wantedParamList, stratusBase, stratusTop);

#ifdef DEBUG
			util::DumpVector(stratusMeanN);
#endif

			ret->Param(stratusMeanCloudinessParam);
			ret->Data().Set(stratusMeanN);

			log.Info("Searching for stratus top temperature");

			param wantedParam("T-K");

			// Stratuksen Topin lämpötila (jäätävä tihku)
			auto stratusTopTemp = h->VerticalValue(wantedParam, stratusTop);

#ifdef DEBUG
			util::DumpVector(stratusTopTemp);
#endif

			ret->Param(stratusTopTempParam);
			ret->Data().Set(stratusTopTemp);

			log.Info("Searching for stratus mean temperature");

			for (size_t i = 0; i < constData1.size(); i++)
			{
				double lower = stratusBase[i];
				double upper = stratusTop[i];

				if (IsMissing(lower) || IsMissing(upper))
				{
					constData1[i] = MissingDouble();
					constData2[i] = MissingDouble();
				}
				else if (fabs(lower - upper) < 100)
				{
					constData1[i] = lower;
					constData2[i] = upper;
				}
				else
				{
					constData1[i] = lower + 50;
					constData2[i] = upper - 50;
				}
			}

			// St:n keskimääräinen lämpötila (poissulkemaan kylmät <-10C stratukset, joiden toppi >-10C) (jäätävä tihku)
			auto stratusMeanTemp = h->VerticalAverage(wantedParam, constData1, constData2);

#ifdef DEBUG
			util::DumpVector(stratusMeanTemp);
#endif

			ret->Param(stratusMeanTempParam);
			ret->Data().Set(stratusMeanTemp);

			log.Info("Searching for mean vertical velocity in stratus");

			wantedParam = param("VV-MMS");

			vector<double> stratusVerticalVelocity;

			try
			{
				// Keskimääräinen vertikaalinopeus st:ssa [mm/s]
				stratusVerticalVelocity = h->VerticalAverage(wantedParam, stratusBase, stratusTop);
			}
			catch (const HPExceptionType& e)
			{
				if (e == kFileDataNotFound)
				{
					log.Debug("Trying for param VV-MS");
					wantedParam = param("VV-MS");

					stratusVerticalVelocity = h->VerticalAverage(wantedParam, stratusBase, stratusTop);

					for (double& d : stratusVerticalVelocity)
					{
						if (!IsMissing(d)) d *= 1000;
					}
				}
			}

#ifdef DEBUG
			util::DumpVector(stratusVerticalVelocity, "stratus vertical velocity");
#endif

			ret->Param(stratusVerticalVelocityParam);
			ret->Data().Set(stratusVerticalVelocity);
		}
		catch (const HPExceptionType& e)
		{
			if (e != kFileDataNotFound)
			{
				throw runtime_error("Stratus() caught exception " + to_string(e));
			}
		}
	}
	catch (const HPExceptionType& e)
	{
		if (e != kFileDataNotFound)
		{
			throw runtime_error("Stratus() caught exception " + to_string(e));
		}
		else
		{
			return;
		}
	}

	result = ret;
}<|MERGE_RESOLUTION|>--- conflicted
+++ resolved
@@ -437,15 +437,9 @@
 			}
 		}
 	}
-<<<<<<< HEAD
-	myThreadedLogger->Info("[" + deviceType + "] Missing values: " +
-	                       boost::lexical_cast<string>(myTargetInfo->Data().MissingCount()) + "/" +
-	                       boost::lexical_cast<string>(myTargetInfo->Data().Size()));
-=======
 
 	myThreadedLogger.Info("[" + deviceType + "] Missing values: " + to_string(myTargetInfo->Data().MissingCount()) +
 	                      "/" + to_string(myTargetInfo->Data().Size()));
->>>>>>> ba53229b
 }
 
 void preform_hybrid::FreezingArea(shared_ptr<const plugin_configuration> conf, const forecast_time& ftime,
