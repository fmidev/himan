--- conflicted
+++ resolved
@@ -111,15 +111,7 @@
 const param rhMeltParam("RHMELT-PRCNT");
 const param rhMeltUpperParam("RHMELT-UPPER-PRCNT");
 
-<<<<<<< HEAD
-preform_hybrid::preform_hybrid()
-{
-	itsLogger = logger("preform_hybrid");
-}
-
-=======
 preform_hybrid::preform_hybrid() { itsLogger = logger("preform_hybrid"); }
->>>>>>> 29d92f1b
 void preform_hybrid::Process(std::shared_ptr<const plugin_configuration> conf)
 {
 	// Initialize plugin
@@ -869,16 +861,12 @@
 		{
 			if (e == kFileDataNotFound)
 			{
-<<<<<<< HEAD
-				throw runtime_error("Stratus() caught exception " + to_string(e));
-=======
 				wAvg = h->VerticalAverage(param("VV-MS"), base, top);
 
 				for (double& d : wAvg)
 				{
 					d *= 1000;
 				}
->>>>>>> 29d92f1b
 			}
 		}
 
