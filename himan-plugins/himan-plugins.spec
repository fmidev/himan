%define distnum %(/usr/lib/rpm/redhat/dist.sh --distnum)

%define LIBNAME himan-plugins
Summary: himan-plugins library
Name: %{LIBNAME}
Version: 16.9.15
Release: 1.el7.fmi
License: FMI
Group: Development/Tools
URL: http://www.fmi.fi
Source0: %{name}.tar.gz
BuildRoot: %{_tmppath}/%{name}-%{version}-%{release}-buildroot-%(%{__id_u} -n)
Requires: glibc
Requires: libgcc
Requires: libstdc++
Requires: jasper-libs
Requires: grib_api >= 1.15.0
Requires: oracle-instantclient-basic >= 11.2.0.3.0
Requires: himan-lib >= 16.8.23
Requires: himan-bin >= 16.6.6
Requires: lua >= 5.1.4
Requires: unixODBC
<<<<<<< HEAD
Requires: libfmigrib >= 16.9.8
Requires: libsmartmet-newbase >= 16.5.4
Requires: libfmidb >= 16.9.8
=======
Requires: libfmigrib >= 16.2.13
Requires: libsmartmet-newbase >= 16.9.20
Requires: libfmidb >= 16.6.9

BuildRequires: gdal-devel
>>>>>>> e0b4be4d
BuildRequires: boost-devel >= 1.55
BuildRequires: gcc-c++ >= 4.8.2
BuildRequires: cuda-7-5
BuildRequires: libfmidb-devel >= 16.9.8
BuildRequires: libfmigrib-devel >= 16.9.8
BuildRequires: libluabind >= 0.9.3-3
BuildRequires: lua-devel >= 5.1.4
BuildRequires: scons
BuildRequires: libsmartmet-newbase-devel >= 16.9.20
BuildRequires: grib_api-devel >= 1.15.0
BuildRequires: redhat-rpm-config
BuildRequires: oracle-instantclient-devel >= 11.2.0.3.0

%description
FMI himan-plugins -- hila manipulaatio -- plugin library

%prep
rm -rf $RPM_BUILD_ROOT

%setup -q -n "himan-plugins" 

%build
make

%install
mkdir -p $RPM_BUILD_ROOT
make install DESTDIR=$RPM_BUILD_ROOT

%clean
rm -rf $RPM_BUILD_ROOT

%files
%defattr(-,root,root,0644)
%{_libdir}/himan-plugins/libabsolute_humidity.so
%{_libdir}/himan-plugins/libcache.so
%{_libdir}/himan-plugins/libcape.so
%{_libdir}/himan-plugins/libcloud_code.so
%{_libdir}/himan-plugins/libcsv.so
%{_libdir}/himan-plugins/libdensity.so
%{_libdir}/himan-plugins/libdewpoint.so
%{_libdir}/himan-plugins/libfetcher.so
%{_libdir}/himan-plugins/libfog.so
%{_libdir}/himan-plugins/libfractile.so
%{_libdir}/himan-plugins/libgrib.so
%{_libdir}/himan-plugins/libgust.so
%{_libdir}/himan-plugins/libhitool.so
%{_libdir}/himan-plugins/libhybrid_height.so
%{_libdir}/himan-plugins/libhybrid_pressure.so
%{_libdir}/himan-plugins/libicing.so
%{_libdir}/himan-plugins/libmonin_obukhov.so
%{_libdir}/himan-plugins/libluatool.so
%{_libdir}/himan-plugins/libneons.so
%{_libdir}/himan-plugins/libncl.so
%{_libdir}/himan-plugins/libpop.so
%{_libdir}/himan-plugins/libpot.so
%{_libdir}/himan-plugins/libprecipitation_rate.so
%{_libdir}/himan-plugins/libpreform_hybrid.so
%{_libdir}/himan-plugins/libpreform_pressure.so
%{_libdir}/himan-plugins/libprobability.so
%{_libdir}/himan-plugins/libqnh.so
%{_libdir}/himan-plugins/libquerydata.so
%{_libdir}/himan-plugins/libradon.so
%{_libdir}/himan-plugins/librelative_humidity.so
%{_libdir}/himan-plugins/libroughness.so
%{_libdir}/himan-plugins/libseaicing.so
%{_libdir}/himan-plugins/libsplit_sum.so
%{_libdir}/himan-plugins/libstability.so
%{_libdir}/himan-plugins/libtke.so
%{_libdir}/himan-plugins/libtpot.so
%{_libdir}/himan-plugins/libtransformer.so
%{_libdir}/himan-plugins/libturbulence.so
%{_libdir}/himan-plugins/libunstagger.so
%{_libdir}/himan-plugins/libvisibility.so
%{_libdir}/himan-plugins/libvvms.so
%{_libdir}/himan-plugins/libweather_symbol.so
%{_libdir}/himan-plugins/libweather_code_1.so
%{_libdir}/himan-plugins/libweather_code_2.so
%{_libdir}/himan-plugins/libwindvector.so
%{_libdir}/himan-plugins/libwriter.so

%changelog
* Thu Sep 15 2016 Mikko Partio <mikko.partio@fmi.fi> - 16.9.15-1.fmi
- New sums for split_sum
* Mon Sep 12 2016 Mikko Partio <mikko.partio@fmi.fi> - 16.9.12-1.fmi
- Fix in visibility
* Thu Sep  8 2016 Mikko Partio <mikko.partio@fmi.fi> - 16.9.8-1.fmi
- fmigrib api change
* Wed Aug 31 2016 Mikko Partio <mikko.partio@fmi.fi> - 16.8.31-1.fmi
- New release
* Tue Aug 30 2016 Mikko Partio <mikko.partio@fmi.fi> - 16.8.30-1.fmi
- New release
* Tue Aug 23 2016 Mikko Partio <mikko.partio@fmi.fi> - 16.8.23-1.fmi
- New release
* Mon Aug 15 2016 Mikko Partio <mikko.partio@fmi.fi> - 16.8.15-1.fmi
- New fmigrib
* Wed Aug 10 2016 Mikko Partio <mikko.partio@fmi.fi> - 16.8.10-1.fmi
- Fixes to pot
- Renaming si to cape
* Fri Jul  1 2016 Mikko Partio <mikko.partio@fmi.fi> - 16.7.1-1.fmi
- More changes to pop
* Thu Jun 30 2016 Mikko Partio <mikko.partio@fmi.fi> - 16.6.30-1.fmi
- Changes to pop
* Mon Jun 27 2016 Mikko Partio <mikko.partio@fmi.fi> - 16.6.27-1.fmi
- New plugin probability
- New plugin pop
- Changes si (metutil)
* Thu Jun 23 2016 Mikko Partio <mikko.partio@fmi.fi> - 16.6.23-1.fmi
- Update to pot
* Mon Jun 20 2016 Mikko Partio <mikko.partio@fmi.fi> - 16.6.20-1.fmi
- Change si to use smarttool thetae function
* Thu Jun 16 2016 Mikko Partio <mikko.partio@fmi.fi> - 16.6.16-1.fmi
- Minor fixes to radon, luatool, fractile
* Mon Jun 13 2016 Mikko Partio <mikko.partio@fmi.fi> - 16.6.13-1.fmi
- Fixes to forecast type in several plugins
* Thu Jun  9 2016 Mikko Partio <mikko.partio@fmi.fi> - 16.6.9-1.fmi
- New plugin fractile
- Cache support for ensemble members
* Mon Jun  6 2016 Mikko Partio <mikko.partio@fmi.fi> - 16.6.6-1.fmi
- New grib_api
- New pot
* Thu May 26 2016 Mikko Partio <mikko.partio@fmi.fi> - 16.5.26-1.fmi
- LCL,LFC,EL metric height (HIMAN-123)
- Change in fmidb headers
* Tue May 17 2016 Mikko Partio <mikko.partio@fmi.fi> - 16.5.17-1.fmi
- Another fix for visibility
* Mon May 16 2016 Mikko Partio <mikko.partio@fmi.fi> - 16.5.16-1.fmi
- Fix for visibility
* Thu May 12 2016 Mikko Partio <mikko.partio@fmi.fi> - 16.5.12-1.fmi
- Hirlam support for visibility
- New newbase
* Mon May  2 2016 Mikko Partio <mikko.partio@fmi.fi> - 16.5.2-1.fmi
- Cuda for si-plugin
* Wed Apr 27 2016 Mikko Partio <mikko.partio@fmi.fi> - 16.4.27-1.fmi
- New release
* Tue Apr 26 2016 Mikko Partio <mikko.partio@fmi.fi> - 16.4.26-1.fmi
- Cuda version of si-plugin (partial support)
* Thu Apr 21 2016 Mikko Partio <mikko.partio@fmi.fi> - 16.4.21-1.fmi
- Remove swapping code from querydata-plugin (HIMAN-120)
* Wed Apr 20 2016 Mikko Partio <mikko.partio@fmi.fi> - 16.4.20-1.fmi
- Visibility fixes
* Tue Apr 19 2016 Mikko Partio <mikko.partio@fmi.fi> - 16.4.19-1.fmi
- Simplified interpolation/Swap code (HIMAN-120)
* Fri Apr 15 2016 Mikko Partio <mikko.partio@fmi.fi> - 16.4.15-1.fmi
- New release
* Thu Apr 14 2016 Mikko Partio <mikko.partio@fmi.fi> - 16.4.14-2.fmi
- ThetaE change
- Filter2D changed namespaces
* Thu Apr 14 2016 Mikko Partio <mikko.partio@fmi.fi> - 16.4.14-1.fmi
- Enabling debug symbols for release builds
* Tue Apr 12 2016 Mikko Partio <mikko.partio@fmi.fi> - 16.4.12-1.fmi
- Initial import of visibility
* Mon Apr 11 2016 Mikko Partio <mikko.partio@fmi.fi> - 16.4.11-1.fmi
- New release
* Fri Apr  8 2016 Mikko Partio <mikko.partio@fmi.fi> - 16.4.8-1.fmi
- Simplified auxiliary plugin includes
- Removed race condition from si-plugin
* Thu Apr  7 2016 Mikko Partio <mikko.partio@fmi.fi> - 16.4.7-1.fmi
- Do not use fast_math at si by default
* Tue Apr  5 2016 Mikko Partio <mikko.partio@fmi.fi> - 16.4.5-1.fmi
- Bugfix for gust
* Mon Apr  4 2016 Mikko Partio <mikko.partio@fmi.fi> - 16.4.4-1.fmi
- Totally new gust plugin
- Seaicing is now index instead of raw value
- Smoothening for CAPE+CIN
* Thu Mar 17 2016 Mikko Partio <mikko.partio@fmi.fi> - 16.3.17-1.fmi
- SW radiation support for split_sum
- Fix area issue with helmi
* Tue Feb 23 2016 Mikko Partio <mikko.partio@fmi.fi> - 16.2.23-1.fmi
- Fix si for forecast step=0
- Do not write empty grids at hybrid_pressure
* Mon Feb 22 2016 Mikko Partio <mikko.partio@fmi.fi> - 16.2.22-1.fmi
- Changes to si
* Thu Feb 18 2016 Mikko Partio <mikko.partio@fmi.fi> - 16.2.18-1.fmi
- New release
* Tue Feb 16 2016 Mikko Partio <mikko.partio@fmi.fi> - 16.2.16-1.fmi
- Changes to si
* Fri Feb 12 2016 Mikko Partio <mikko.partio@fmi.fi> - 16.2.12-1.fmi
- Changes to si
- New newbase and fmidb
* Wed Feb  3 2016 Mikko Partio <mikko.partio@fmi.fi> - 16.2.3-1.fmi
- Fix split_sum crash
* Mon Feb  1 2016 Mikko Partio <mikko.partio@fmi.fi> - 16.2.1-1.fmi
- Adding support for potential precipitation form
- split_sum performance improvements
* Mon Jan 18 2016 Mikko Partio <mikko.partio@fmi.fi> - 16.1.18-1.fmi
- Performance improvements for hybrid_height
* Thu Jan 14 2016 Mikko Partio <mikko.partio@fmi.fi> - 16.1.14-1.fmi
- Changes in turbulence
* Mon Jan 11 2016 Mikko Partio <mikko.partio@fmi.fi> - 16.1.11-1.fmi
- Allowing mu Cape to be zero
* Tue Jan  5 2016 Mikko Partio <mikko.partio@fmi.fi> - 16.1.5-1.fmi
- Support for dynamic memory allocation
- Simplified grib writing code
* Mon Jan  4 2016 Mikko Partio <mikko.partio@fmi.fi> - 16.1.4-1.fmi
- Fixes in grib metadata creation for accumulated parameters and Harmonie
- Fix for relative_humidity
* Mon Dec 21 2015 Mikko Partio <mikko.partio@fmi.fi> - 15.12.22-1.fmi
- relative_humidity-optimizations
* Mon Dec 21 2015 Mikko Partio <mikko.partio@fmi.fi> - 15.12.21-1.fmi
- si-optimizations
* Thu Dec 17 2015 Mikko Partio <mikko.partio@fmi.fi> - 15.12.17-1.fmi
- Free memory after plugin is finished
- Select source data for si-plugin
* Tue Dec 15 2015 Mikko Partio <mikko.partio@fmi.fi> - 15.12.15-1.fmi
- Fix for POT
* Wed Dec  9 2015 Mikko Partio <mikko.partio@fmi.fi> - 15.12.9-1.fmi
- Fix lnsp issue with analysis time
* Tue Dec  8 2015 Mikko Partio <mikko.partio@fmi.fi> - 15.12.8-1.fmi
- Optimizations for hybrid_pressure and hybrid_height
* Fri Nov 20 2015 Mikko Partio <mikko.partio@fmi.fi> - 15.11.25-2.fmi
- Removing debug code from preform_hybrid
* Fri Nov 20 2015 Mikko Partio <mikko.partio@fmi.fi> - 15.11.25-1.fmi
- Changes in himan-lib
* Fri Nov 20 2015 Mikko Partio <mikko.partio@fmi.fi> - 15.11.20-1.fmi
- Changes in himan-lib
* Fri Nov 13 2015 Mikko Partio <mikko.partio@fmi.fi> - 15.11.13-1.fmi
- Friday hotfix for split_sum: all-missing grids were written to db due to mismatching virtual function signature
* Tue Nov 10 2015 Mikko Partio <mikko.partio@fmi.fi> - 15.11.10-1.fmi
- Minor fixes to radon plugin
- Change of TI2 formula
* Fri Nov  6 2015 Mikko Partio <mikko.partio@fmi.fi> - 15.11.6-1.fmi
- Add limit to cache
* Mon Nov  2 2015 Mikko Partio <mikko.partio@fmi.fi> - 15.11.2-1.fmi
- Fix to work distribution when primary dimension is time
- Minor changes to hybrid_height
* Fri Oct 30 2015 Mikko Partio <mikko.partio@fmi.fi> - 15.10.30-1.fmi
- Performance optimization for hybrid_height
* Thu Oct 29 2015 Mikko Partio <mikko.partio@fmi.fi> - 15.10.29-1.fmi
- Bugfix for luatool (SOL-3219)
* Mon Oct 26 2015 Mikko Partio <mikko.partio@fmi.fi> - 15.10.26-1.fmi
- Fix POT
* Wed Oct 14 2015 Mikko Partio <mikko.partio@fmi.fi> - 15.10.14-1.fmi
- Remove mandatory jpeg packing of grib2 files
* Fri Oct  9 2015 Mikko Partio <mikko.partio@fmi.fi> - 15.10.9-1.fmi
- Fix writing of grib in radon-only environment
- Use radondb libary to fetch geom info
- Fix grib plugin to use correct database for fetching data
- Remove redundant luatool parameter number fetching function
* Thu Oct  8 2015 Mikko Partio <mikko.partio@fmi.fi> - 15.10.8-1.fmi
- tke completed
- hybrid_pressure changed to use T not Q
* Wed Sep 30 2015 Mikko Partio <mikko.partio@fmi.fi> - 15.9.30-1.fmi
- Cuda 7.5
* Mon Sep 28 2015 Mikko Partio <mikko.partio@fmi.fi> - 15.9.28-1.fmi
- Initial version of tke plugin
* Wed Sep  9 2015 Mikko Partio <mikko.partio@fmi.fi> - 15.9.9-1.fmi
- neons and radon to luatool
* Tue Sep  8 2015 Mikko Partio <mikko.partio@fmi.fi> - 15.9.8-1.fmi
- Support passing options to writer plugins
* Wed Sep  2 2015 Mikko Partio <mikko.partio@fmi.fi> - 15.9.2-1.fmi
- fmidb api change
- grib_api 1.14
* Mon Aug 24 2015 Mikko Partio <mikko.partio@fmi.fi> - 15.8.24-1.fmi
- Augmenting interpolation methods
- Add support for setting specific missing value to grib
* Mon Aug 10 2015 Mikko Partio <mikko.partio@fmi.fi> - 15.8.10-1.fmi
- Adding native interpolation methods
* Mon Jun 22 2015 Mikko Partio <mikko.partio@fmi.fi> - 15.6.22-2.fmi
- Performance improvements in hybrid_height and tpot
* Mon Jun 22 2015 Mikko Partio <mikko.partio@fmi.fi> - 15.6.22-1.fmi
- Fix to cache
* Tue Jun 16 2015 Mikko Partio <mikko.partio@fmi.fi> - 15.6.16-1.fmi
- Fix to relative_humidity
* Mon Jun  8 2015 Mikko Partio <mikko.partio@fmi.fi> - 15.6.8-1.fmi
- RNETLW-WM2 to split_sum
* Wed Jun  3 2015 Mikko Partio <mikko.partio@fmi.fi> - 15.6.3-1.fmi
- Change formula for tpot/thetaw
- Other minor changes
* Wed May 27 2015 Mikko Partio <mikko.partio@fmi.fi> - 15.5.27-1.fmi
- New plugin: pot (HIMAN-100)
- Change tpot to use new formula for theta e
* Mon May 11 2015 Mikko Partio <mikko.partio@fmi.fi> - 15.5.11-1.fmi
- Link with cuda 6.5 due to performance issues (HIMAN-96)
* Tue Apr 28 2015 Mikko Partio <mikko.partio@fmi.fi> - 15.4.28-1.fmi
- Linking with Cuda 7 (HIMAN-96)
* Mon Apr 27 2015 Mikko Partio <mikko.partio@fmi.fi> - 15.4.27-1.fmi
- sql fix for radon 
* Fri Apr 24 2015 Mikko Partio <mikko.partio@fmi.fi> - 15.4.24-1.fmi
- Linking with newer fmigrib and fmidb
* Mon Apr 13 2015 Mikko Partio <mikko.partio@fmi.fi> - 15.4.13-1.fmi
- Minor fix to preform_hybrid
* Fri Apr 10 2015 Mikko Partio <mikko.partio@fmi.fi> - 15.4.10-1.fmi
- Link with boost 1.57 and dynamic version of newbase
* Thu Apr  9 2015 Mikko Partio <mikko.partio@fmi.fi> - 15.4.9-1.fmi
- Bugfix in sequential job distribution (hybrid_height)
* Wed Apr  8 2015 Mikko Partio <mikko.partio@fmi.fi> - 15.4.8-3.fmi
- Bugfix in job distribution
* Wed Apr  8 2015 Mikko Partio <mikko.partio@fmi.fi> - 15.4.8-2.fmi
- Bugfix for radon insert sql
* Wed Apr  8 2015 Mikko Partio <mikko.partio@fmi.fi> - 15.4.8-1.fmi
- Major update to add forecast type based calculations
- Land-sea mask for fetcher&transformer
* Thu Apr  2 2015 Mikko Partio <mikko.partio@fmi.fi> - 15.4.2-1.fmi
- Bugix to luatool
- preform_pressure algorithm update 
* Mon Mar 30 2015 Andreas Tack <andreas.tack@fmi.fi> - 15.3.30-1.fmi
- Bugfix to turbulence
* Mon Mar 16 2015 Mikko Partio <mikko.partio@fmi.fi> - 15.3.16-1.fmi
- Bugfix to preform_hybrid
* Wed Mar 11 2015 Mikko Partio <mikko.partio@fmi.fi> - 15.3.11-1.fmi
- Changing cache-plugin to check for existing cache item before inserting
* Mon Mar  9 2015 Mikko Partio <mikko.partio@fmi.fi> - 15.3.9-1.fmi
- Minor changes in preform_pressure and preform_hybrid
* Tue Feb 17 2015 Mikko Partio <mikko.partio@fmi.fi> - 15.2.17-1.fmi
- Small fix in luatool
- Link with grib_api 1.13.0
* Mon Feb 16 2015 Mikko Partio <mikko.partio@fmi.fi> - 15.2.16-2.fmi
- Fix in windvector_cuda grid point coordinate handling
* Mon Feb 16 2015 Mikko Partio <mikko.partio@fmi.fi> - 15.2.16-1.fmi
- Small changes in luatool
* Tue Feb 10 2015 Mikko Partio <mikko.partio@fmi.fi> - 15.2.10-1.fmi
- Cosmetic changes
* Wed Feb  4 2015 Andreas Tack <andreas.tack@fmi.fi> - 15.2.4-2.fmi
- Add turbulence
* Tue Feb  3 2015 Andreas Tack <andreas.tack@fmi.fi> - 15.2.03-2.fmi
- Turbulence plugin
- Bugfix in unstagger
- Changes in NCL
- Changes in CSV
- Changes in querydata
* Mon Jan 26 2015 Mikko Partio <mikko.partio@fmi.fi> - 15.1.26-1.fmi
- CSV plugin
- RHEL7 compatibility
- Other minor fixes
* Wed Jan  7 2015 Mikko Partio <mikko.partio@fmi.fi> - 15.1.7-2.fmi
- Changes to accomodate radon
* Wed Jan  7 2015 Mikko Partio <mikko.partio@fmi.fi> - 15.1.7-1.fmi
- Changes to accomodate radon
* Fri Jan  2 2015 Mikko Partio <mikko.partio@fmi.fi> - 15.1.2-2.fmi
- Changes in modifier
* Fri Jan  2 2015 Mikko Partio <mikko.partio@fmi.fi> - 15.1.2-1.fmi
- Fix for SOL-2166
* Mon Dec 29 2014 Mikko Partio <mikko.partio@fmi.fi> - 14.12.29-3.fmi
- Disable radon due to problems
* Mon Dec 29 2014 Mikko Partio <mikko.partio@fmi.fi> - 14.12.29-2.fmi
- Updated fmidb
* Mon Dec 29 2014 Mikko Partio <mikko.partio@fmi.fi> - 14.12.29-1.fmi
- Changes in luatool, hitool
* Thu Dec 18 2014 Mikko Partio <mikko.partio@fmi.fi> - 14.12.18-1.fmi
- Fixes in qnh
- Irregular grid in himan-lib
* Wed Dec 17 2014 Mikko Partio <mikko.partio@fmi.fi> - 14.12.17-2.fmi
- Missed linking with odbc-library
* Wed Dec 17 2014 Mikko Partio <mikko.partio@fmi.fi> - 14.12.17-1.fmi
- New plugin: qnh
- New plugin: radon
- New plugin: luatool
* Mon Dec  8 2014 Mikko Partio <mikko.partio@fmi.fi> - 14.12.8-1.fmi
- Large internal changes in himan-lib
* Mon Dec  1 2014 Mikko Partio <mikko.partio@fmi.fi> - 14.12.1-1.fmi
- Harmonie support for gust
* Thu Nov 27 2014 Mikko Partio <mikko.partio@fmi.fi> - 14.11.27-1.fmi
- Fix in gust
* Tue Nov 25 2014 Mikko Partio <mikko.partio@fmi.fi> - 14.11.25-1.fmi
- Initial support for cuda grib packing (disabled for now)
- Fixes in hitool
* Tue Nov 18 2014 Mikko Partio <mikko.partio@fmi.fi> - 14.11.18-1.fmi
- Fixes in gust
* Thu Nov 13 2014 Mikko Partio <mikko.partio@fmi.fi> - 14.11.13-1.fmi
- Enable hybrid level height check in hitool
- Replace double allocation of memory in cuda plugins with memory registration
* Tue Nov 11 2014 Mikko Partio <mikko.partio@fmi.fi> - 14.11.10-1.fmi
- Fixes in split_sum, preform_pressure and preform_hybrid
* Tue Nov 04 2014 Andreas Tack <andreas.tack@fmi.fi> - 14.11.4-1.fmi
- Fixes in split_sum and monin_obukhov
* Thu Oct 30 2014 Mikko Partio <mikko.partio@fmi.fi> - 14.10.30-1.fmi
- Fixes in split_sum and monin_obukhov
* Tue Oct 28 2014 Mikko Partio <mikko.partio@fmi.fi> - 14.10.28-1.fmi
- HIMAN-69
* Tue Oct 21 2014 Mikko Partio <mikko.partio@fmi.fi> - 14.10.21-1.fmi
- Fixes in unstagger
* Mon Oct 20 2014 Mikko Partio <mikko.partio@fmi.fi> - 14.10.20-1.fmi
- New plugin unstagger
- Changes in fetcher related above
* Thu Oct 16 2014 Mikko Partio <mikko.partio@fmi.fi> - 14.10.16-1.fmi
- Icing formula modified (HIMAN-77)
* Tue Oct 14 2014 Mikko Partio <mikko.partio@fmi.fi> - 14.10.14-1.fmi
- New plugin monin obukhov length
- Fix EC hybrid pressure
* Mon Oct 13 2014 Mikko Partio <mikko.partio@fmi.fi> - 14.10.13-1.fmi
- Fix EC snow accumulation unit recognition
- Always use cuda grib unpacking if cuda device is present
* Thu Oct  9 2014 Mikko Partio <mikko.partio@fmi.fi> - 14.10.9-1.fmi
- Fix in writer and grib-plugins when writing hybrid levels with level value > 127
* Mon Oct  6 2014 Mikko Partio <mikko.partio@fmi.fi> - 14.10.6-1.fmi
- Changes in himan-lib
* Tue Sep 30 2014 Mikko Partio <mikko.partio@fmi.fi> - 14.9.30-1.fmi
- Linking with newer grib_api that possibly fixes HIMAN-58
- Newer version of fmigrib that possibly fixes another grib_api related bug (RPINTAII-39)
* Fri Sep 26 2014 Mikko Partio <mikko.partio@fmi.fi> - 14.9.26-1.fmi
- Stability cuda version done
- Stability-si calculation disabled by default
- New plugin gust (initial version)
- preform_hybrid does not throw runtime_error if hitool fails
* Thu Sep 25 2014 Mikko Partio <mikko.partio@fmi.fi> - 14.9.25-1.fmi
- Limiting EC highest hybrid lever number to 24
- Fix in weather_code_1 / 3h step
* Wed Sep 24 2014 Mikko Partio <mikko.partio@fmi.fi> - 14.9.24-1.fmi
- EC support for weather_code_1
- Fixes in hitool::Stratus()
* Tue Sep 23 2014 Mikko Partio <mikko.partio@fmi.fi> - 14.9.23-1.fmi
- Adding wind bulk shear to stability
- New SSICING-N parameter for seaicing
- Fixed hybrid_height for ECMWF
- Pre-allocate memory for simple_packed::Unpack()
- New interpolation method (NFmiQueryInfo::InterpolatedValue())
- Improvements in querydata plugins
- Improvements in hitool (additional overloads)
- Using HPStringToLevelType at transformer
* Thu Aug 28 2014 Mikko Partio <mikko.partio@fmi.fi> - 14.8.28-1.fmi
- Fix for HIMAN-62
* Fri Aug 22 2014 Mikko Partio <mikko.partio@fmi.fi> - 14.8.22-1.fmi
- Hotfix for GFS/GEM longitude coordinate issue
* Tue Aug 12 2014  Mikko Partio <mikko.partio@fmi.fi> - 14.8.12-1.fmi
- Fixes to hybrid_height and cache
* Mon Aug 11 2014 Mikko Partio <mikko.partio@fmi.fi> - 14.8.11-2.fmi
- Logging fix on windvector
* Mon Aug 11 2014 Mikko Partio <mikko.partio@fmi.fi> - 14.8.11-1.fmi
- Misc fixes WRT ECMWF
- Removed pcuda plugin
- Renamed fmi_weather_symbol_1 to weather_code_2
- Rename rain_type to weather_code_1
- Renamed cloud_type to cloud_code
- Cuda support for transformer, stability
- "Developer friendly" plugins
* Mon Jun 23 2014 Mikko Partio <mikko.partio@fmi.fi> - 14.6.23-1.fmi
- Fixes in transformer
* Wed Jun 18 2014 Mikko Partio <mikko.partio@fmi.fi> - 14.6.18-1.fmi
- New plugin: transformer (HIMAN-37)
- Initial build with Cuda6 (HIMAN-57)
* Thu Jun  5 2014 Mikko Partio <mikko.partio@fmi.fi> - 14.6.5-1.fmi
- New plugin: fmi_weather_symbol_1 (HIMAN-52)
- Bugfix in fog/ECMWF (STU-1366)
- Bugfix in preform_pressure (HIMAN-55)
* Fri May 16 2014 Mikko Partio <mikko.partio@fmi.fi> - 14.5.16-1.fmi
- Bugfix in cloud_type/ECMWF
* Tue May 13 2014 Mikko Partio <mikko.partio@fmi.fi> - 14.5.13-2.fmi
- Bugfix in rain_type/ECMWF
* Tue May 13 2014 Mikko Partio <mikko.partio@fmi.fi> - 14.5.13-1.fmi
- Bugfix in cloud_type/ECMWF
* Fri May  9 2014 Mikko Partio <mikko.partio@fmi.fi> - 14.5.9-1.fmi
- Bugfix in grib-plugin
- Bugfix in stability-plugin/LI
* Wed May  7 2014 Mikko Partio <mikko.partio@fmi.fi> - 14.5.7-2.fmi
- Bugfix in split_sum
* Wed May  7 2014 Mikko Partio <mikko.partio@fmi.fi> - 14.5.7-1.fmi
- Cuda-enabled relative_humidity
- Improved error logging in pcuda
* Tue May  6 2014 Mikko Partio <mikko.partio@fmi.fi> - 14.5.6-1.fmi
- weather_symbol finished (HIMAN-36)
- kindex renamed to stability (HIMAN-49)
- Changing shared_ptr<T> to const shared_ptr<T>& in many places (HIMAN-50)
- Fix subtle bug with grib bitmap unpacking
- Initial version of relative_humidity cuda calculation (not enabled yet)
* Mon Apr 14 2014 Mikko Partio <mikko.partio@fmi.fi> - 14.4.14-1.fmi
- New plugin: weather_symbol (beta) (HIMAN-36)
- Changes to preform_pressure (HIMAN-48)
* Thu Apr 10 2014 Mikko Partio <mikko.partio@fmi.fi> - 14.4.10-1.fmi
- Add parameter unit to dewpoint and relative_humidity
* Mon Apr  7 2014 Mikko Partio <mikko.partio@fmi.fi> - 14.4.7-2.fmi
- Link against smarttools
* Mon Apr  7 2014 Mikko Partio <mikko.partio@fmi.fi> - 14.4.7-1.fmi
- Three new plugins: si, roughness and absolute_humidity
- Parameter change in precipitation_rate
* Wed Mar 26 2014 Mikko Partio <mikko.partio@fmi.fi> - 14.3.26-1.fmi
- Vertical coordinate fix for density and precipitation_rate
* Thu Mar 20 2014 Mikko Partio <mikko.partio@fmi.fi> - 14.3.20-1.fmi
- New plugin: precipitation_rate
* Tue Mar 18 2014 Mikko Partio <mikko.partio@fmi.fi> - 14.3.18-1.fmi
- Minor fixes
* Mon Mar 17 2014 Mikko Partio <mikko.partio@fmi.fi> - 14.3.17-1.fmi
- Bugfix in compiled_plugin_base::Unpack() (VALVONTA-112)
- Multi-param overloads for hitool
- Minor bugfixes
* Wed Mar 12 2014 Mikko Partio <mikko.partio@fmi.fi> - 14.3.12-1.fmi
- New plugin: density
- Bugfix for preform_hybrid
- Attemping to fix HIMAN-25
* Fri Feb 28 2014 Mikko Partio <mikko.partio@fmi.fi> - 14.2.28-3.fmi
- Support EC ground surface parameter PGR-PA for preform_pressure
* Fri Feb 28 2014 Mikko Partio <mikko.partio@fmi.fi> - 14.2.28-2.fmi
- Fix HIMAN-22
* Fri Feb 28 2014 Mikko Partio <mikko.partio@fmi.fi> - 14.2.28-1.fmi
- fetcher: do level transform separately for each producer (of more than one present)
* Tue Feb 25 2014 Mikko Partio <mikko.partio@fmi.fi> - 14.2.25-2.fmi
- Bugfix for tpot/hybrid (OPER-494)
* Tue Feb 25 2014 Mikko Partio <mikko.partio@fmi.fi> - 14.2.25-1.fmi
- Add flag for separating cuda-enabled plugins
- Fixes for tpot@cuda
- Fixes for preform_hybrid
- Add automatic level conversion to fetcher
- Bugfix and optimization for dewpoint
* Tue Feb 18 2014 Mikko Partio <mikko.partio@fmi.fi> - 14.2.18-1.fmi
- Fix for HIMAN-21
* Mon Feb 17 2014 Mikko Partio <mikko.partio@fmi.fi> - 14.2.17-1.fmi
- Bugfix for preform_pressure (HIMAN-38)
- Add functionality to querydata
* Thu Feb 13 2014 Mikko Partio <mikko.partio@fmi.fi> - 14.2.13-1.fmi
- Bugfix for preform_hybrid and hitool
* Tue Feb 11 2014 Mikko Partio <mikko.partio@fmi.fi> - 14.2.11-1.fmi
- Bugfix for preform_hybrid
- tpot results in correct unit (kelvin)
- Change split_sum calculation logic when calculating for Harmonie
- BIG change in cuda calculation
* Mon Feb  3 2014 Mikko Partio <mikko.partio@fmi.fi> - 14.2.3-1.fmi
- Bugfix for preform_pressure
- Add support for solid precipitation and graupel for split_sum
* Mon Jan 27 2014 Mikko Partio <mikko.partio@fmi.fi> - 14.1.27-1.fmi
- Fix for relative humidity pressure scaling 
- Bugfix for preform_pressure
- Some changes in ncl
* Mon Jan 20 2014 Mikko Partio <mikko.partio@fmi.fi> - 14.1.20-2.fmi
- Add millimeter-support to vvms
* Mon Jan 20 2014 Mikko Partio <mikko.partio@fmi.fi> - 14.1.20-1.fmi
- Fixes in rain_type
- New formula for hirlam in hybrid_height
- Fixes in ncl
- New formula for preform_pressure and preform_hybrid
- Fix in grib when reading polster
- Tuning for fmidb (HIMAN-17)
* Tue Jan  7 2014 Mikko Partio <mikko.partio@fmi.fi> - 14.1.7-1.fmi
- Change in split_sum rate calculation (HIMAN-26)
- Lots of internal changes related to boilerplate code removal (HIMAN-28) 
- Final touches on hitool and preform_hybrid (HIMAN-27)
- Fast mode for hybrid_height (HIMAN-20)
- Link with grib_api 1.11.0
* Wed Dec 11 2013 Mikko Partio <mikko.partio@fmi.fi> - 13.12.11-1.fmi
- Changes in pcuda, hitool and preform_hybrid
* Mon Nov 25 2013 Mikko Partio <mikko.partio@fmi.fi> - 13.11.25-1.fmi
- Fixes related to upcoming scandinavia area Harmonie
* Wed Nov 13 2013 Mikko Partio <mikko.partio@fmi.fi> - 13.11.13-1.fmi
- Source parameter fixes for tpot and icing
* Tue Nov 12 2013 Mikko Partio <mikko.partio@fmi.fi> - 13.11.12-1.fmi
- New plugin preform_hybrid (not finished yet)
- Rename plugin 'precipitation' to 'split_sum'
- Fix for split_sum ground level determination
- Other bugfixes
* Mon Oct 14 2013 Mikko Partio <mikko.partio@fmi.fi> - 13.10.14-1.fmi
- Leveltype fixes in hybrid_pressure and precipitation
- Add hitool-plugin
* Wed Oct  9 2013 Mikko Partio <mikko.partio@fmi.fi> - 13.10.9-1.fmi
- Support kurkuma.fmi.fi
* Tue Oct  8 2013 Mikko Partio <mikko.partio@fmi.fi> - 13.10.8-1.fmi
- relative_humidity plugin
* Wed Oct  2 2013 Mikko Partio <mikko.partio@fmi.fi> - 13.10.2-1.fmi
- Fix for preform_pressure
* Thu Sep 26 2013 Mikko Partio <mikko.partio@fmi.fi> - 13.9.26-1.fmi
- Fix for windvector hybrid level handling
* Wed Sep 25 2013 Mikko Partio <mikko.partio@fmi.fi> - 13.9.25-1.fmi
- Another fix for HIMAN-16
* Tue Sep 24 2013 Mikko Partio <mikko.partio@fmi.fi> - 13.9.24-1.fmi
- Fix for HIMAN-16
* Mon Sep 23 2013 Mikko Partio <mikko.partio@fmi.fi> - 13.9.23-1.fmi
- Fix for HIMAN-15
* Thu Sep  5 2013 Mikko Partio <mikko.partio@fmi.fi> - 13.9.5-1.fmi
- New plugin: preform_pressure
* Tue Sep  3 2013 Mikko Partio <mikko.partio@fmi.fi> - 13.9.3-2.fmi
- Attempt to fix HIMAN-14
* Tue Sep  3 2013 Mikko Partio <mikko.partio@fmi.fi> - 13.9.3-1.fmi
- Fix bug that crashes himan (unresolved cuda-symbols at excutable)
* Fri Aug 30 2013 Mikko Partio <mikko.partio@fmi.fi> - 13.8.30-1.fmi
- Latest changes
- First compilation on scout.fmi.fi
* Thu Aug 22 2013 Mikko Partio <mikko.partio@fmi.fi> - 13.8.22-1.fmi
- Latest changes
* Wed Aug 21 2013 Mikko Partio <mikko.partio@fmi.fi> - 13.8.21-1.fmi
- Latest changes
- Linking with new version of fmigrib to avoid grib_api bug crashing the program 
  (SUP-592 @ http://software.ecmwf.int)
* Fri Aug 16 2013 Mikko Partio <mikko.partio@fmi.fi> - 13.8.16-1.fmi
- Latest changes
- First release for masala-cluster
* Mon Mar 11 2013 Mikko Partio <mikko.partio@fmi.fi> - 13.3.11-1.fmi
- Latest changes
* Thu Feb 21 2013 Mikko Partio <mikko.partio@fmi.fi> - 13.2.21-1.fmi
- Latest changes
* Mon Feb 18 2013 Mikko Partio <mikko.partio@fmi.fi> - 13.2.18-1.fmi
- Latest changes
* Tue Feb  5 2013 Mikko Partio <mikko.partio@fmi.fi> - 13.2.5-1.fmi
- Latest changes
* Thu Jan 31 2013 Mikko Partio <mikko.partio@fmi.fi> - 13.1.31-1.fmi
- Latest changes
* Thu Jan 24 2013 Mikko Partio <mikko.partio@fmi.fi> - 13.1.24-1.fmi
- One new plugin + other changes
* Wed Jan 23 2013 Mikko Partio <mikko.partio@fmi.fi> - 13.1.23-1.fmi
- Two new plugins
- Use debug build
* Mon Jan 21 2013 Mikko Partio <mikko.partio@fmi.fi> - 13.1.21-1.fmi
- Bugfixes
* Tue Jan 15 2013 Mikko Partio <mikko.partio@fmi.fi> - 13.1.15-1.fmi
- First attempt for production-ready release
* Thu Dec 27 2012 Mikko Partio <mikko.partio@fmi.fi> - 12.12.27-1.fmi
- Initial build<|MERGE_RESOLUTION|>--- conflicted
+++ resolved
@@ -20,17 +20,11 @@
 Requires: himan-bin >= 16.6.6
 Requires: lua >= 5.1.4
 Requires: unixODBC
-<<<<<<< HEAD
 Requires: libfmigrib >= 16.9.8
-Requires: libsmartmet-newbase >= 16.5.4
 Requires: libfmidb >= 16.9.8
-=======
-Requires: libfmigrib >= 16.2.13
 Requires: libsmartmet-newbase >= 16.9.20
-Requires: libfmidb >= 16.6.9
 
 BuildRequires: gdal-devel
->>>>>>> e0b4be4d
 BuildRequires: boost-devel >= 1.55
 BuildRequires: gcc-c++ >= 4.8.2
 BuildRequires: cuda-7-5
