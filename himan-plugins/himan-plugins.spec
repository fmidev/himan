%define distnum %(/usr/lib/rpm/redhat/dist.sh --distnum)

%define LIBNAME himan-plugins
Summary: himan-plugins library
Name: %{LIBNAME}
<<<<<<< HEAD
Version: 17.8.21
Release: 1.el7.fmi
=======
Version: 17.9.12
Release: 3.el7.fmi
>>>>>>> 29d92f1b
License: MIT
Group: Development/Tools
URL: http://www.fmi.fi
Source0: %{name}.tar.gz
BuildRoot: %{_tmppath}/%{name}-%{version}-%{release}-buildroot-%(%{__id_u} -n)
Requires: glibc
Requires: libgcc
Requires: libstdc++
Requires: oracle-instantclient-basic >= 11.2.0.3.0
<<<<<<< HEAD
Requires: himan-lib >= 17.8.14
=======
Requires: himan-lib >= 17.8.28
>>>>>>> 29d92f1b
Requires: lua >= 5.1.4
Requires: unixODBC
Requires: libfmigrib >= 17.7.31
Requires: libfmidb >= 17.8.10
<<<<<<< HEAD
Requires: smartmet-library-newbase >= 17.4.4
=======
Requires: smartmet-library-newbase >= 17.6.1
>>>>>>> 29d92f1b
Requires: libpqxx

%if %{defined suse_version}
Requires: libjasper
Requires: grib_api
%else
BuildRequires: gdal-devel
BuildRequires: gcc-c++ >= 4.8.2
BuildRequires: cuda-8-0
BuildRequires: eccodes-devel
BuildRequires: redhat-rpm-config
BuildRequires: cusp >= 0.5.1
Requires: jasper-libs
Requires: eccodes
%endif
BuildRequires: libfmidb-devel >= 17.8.10
BuildRequires: libfmigrib-devel >= 17.7.31
BuildRequires: smartmet-library-newbase-devel >= 17.6.1
BuildRequires: scons
BuildRequires: libluabind >= 0.9.3-3
BuildRequires: boost-devel >= 1.65
BuildRequires: scons
BuildRequires: oracle-instantclient-devel >= 11.2.0.3.0

%description
FMI himan-plugins -- hila manipulaatio -- plugin library

%prep
rm -rf $RPM_BUILD_ROOT

%setup -q -n "himan-plugins" 

%build
make

%install
mkdir -p $RPM_BUILD_ROOT
make install DESTDIR=$RPM_BUILD_ROOT

%clean
rm -rf $RPM_BUILD_ROOT

%files
%defattr(-,root,root,0644)
%{_libdir}/himan-plugins/libabsolute_humidity.so
%{_libdir}/himan-plugins/libcache.so
%{_libdir}/himan-plugins/libcape.so
%{_libdir}/himan-plugins/libcloud_code.so
%{_libdir}/himan-plugins/libcsv.so
%{_libdir}/himan-plugins/libdensity.so
%{_libdir}/himan-plugins/libdewpoint.so
%{_libdir}/himan-plugins/libfetcher.so
%{_libdir}/himan-plugins/libfog.so
%{_libdir}/himan-plugins/libfractile.so
%{_libdir}/himan-plugins/libgrib.so
%{_libdir}/himan-plugins/libgust.so
%{_libdir}/himan-plugins/libhitool.so
%{_libdir}/himan-plugins/libhybrid_height.so
%{_libdir}/himan-plugins/libhybrid_pressure.so
%{_libdir}/himan-plugins/libicing.so
%{_libdir}/himan-plugins/libmonin_obukhov.so
%{_libdir}/himan-plugins/libluatool.so
%{_libdir}/himan-plugins/libneons.so
%{_libdir}/himan-plugins/libncl.so
%{_libdir}/himan-plugins/libpop.so
%{_libdir}/himan-plugins/libpot.so
%{_libdir}/himan-plugins/libprecipitation_rate.so
%{_libdir}/himan-plugins/libpreform_hybrid.so
%{_libdir}/himan-plugins/libpreform_pressure.so
%{_libdir}/himan-plugins/libprobability.so
%{_libdir}/himan-plugins/libqnh.so
%{_libdir}/himan-plugins/libquerydata.so
%{_libdir}/himan-plugins/libradon.so
%{_libdir}/himan-plugins/librelative_humidity.so
%{_libdir}/himan-plugins/libseaicing.so
%{_libdir}/himan-plugins/libsplit_sum.so
%{_libdir}/himan-plugins/libstability.so
%{_libdir}/himan-plugins/libtke.so
%{_libdir}/himan-plugins/libtpot.so
%{_libdir}/himan-plugins/libtransformer.so
%{_libdir}/himan-plugins/libturbulence.so
%{_libdir}/himan-plugins/libunstagger.so
%{_libdir}/himan-plugins/libvisibility.so
%{_libdir}/himan-plugins/libvvms.so
%{_libdir}/himan-plugins/libweather_symbol.so
%{_libdir}/himan-plugins/libweather_code_1.so
%{_libdir}/himan-plugins/libweather_code_2.so
%{_libdir}/himan-plugins/libwindvector.so
%{_libdir}/himan-plugins/libwriter.so

%changelog
<<<<<<< HEAD
=======
* Tue Sep 12 2017 Mikko Partio <mikko.partio@fmi.fi> - 17.9.12-3.fmi
- Add stack trace functionality
* Tue Sep 12 2017 Mikko Partio <mikko.partio@fmi.fi> - 17.9.12-2.fmi
- Bugfixes for grib / precipitation form
* Tue Sep 12 2017 Mikko Partio <mikko.partio@fmi.fi> - 17.9.12-1.fmi
- Bugfixes for grib, pot
* Mon Sep 11 2017 Mikko Partio <mikko.partio@fmi.fi> - 17.9.11-1.fmi
- Replace kFloatMissing with nan
* Thu Sep  7 2017 Mikko Partio <mikko.partio@fmi.fi> - 17.9.7-1.fmi
- Support for NVidia Pascal GP100 (CC 6.0)
* Tue Aug 29 2017 Mikko Partio <mikko.partio@fmi.fi> - 17.8.29-1.fmi
- boost 1.65
* Mon Aug 28 2017 Mikko Partio <mikko.partio@fmi.fi> - 17.8.28-1.fmi
- Fix grib plugin time formatting issue
* Thu Aug 24 2017 Mikko Partio <mikko.partio@fmi.fi> - 17.8.24-1.fmi
- strict mode for pot plugin
* Tue Aug 22 2017 Mikko Partio <mikko.partio@fmi.fi> - 17.8.22-1.fmi
- hybrid_height optimization
>>>>>>> 29d92f1b
* Mon Aug 21 2017 Mikko Partio <mikko.partio@fmi.fi> - 17.8.21-1.fmi
- General code cleanup
- Level type fixes
- Adding async execution mode for plugins
* Mon Aug 14 2017 Mikko Partio <mikko.partio@fmi.fi> - 17.8.14-1.fmi
- Database access optimization
- split_sum cleanup
- visibility fix for inconsistent precipitation parameter access wrt preform_hybrid
* Tue Aug  8 2017 Mikko Partio <mikko.partio@fmi.fi> - 17.8.8-1.fmi
- Calculate meps hybrid level height using geopotential
* Thu Aug  3 2017 Mikko Partio <mikko.partio@fmi.fi> - 17.8.3-1.fmi
- Re-execute radon SELECT if deadlock occurs
* Tue Aug  1 2017 Mikko Partio <mikko.partio@fmi.fi> - 17.8.1-1.fmi
- Removing logger_factory
- One less memory allocation when reading grib
* Mon Jul 17 2017 Mikko Partio <mikko.partio@fmi.fi> - 17.7.17-1.fmi
- Removing timer_factory
- Manual ANALYZE when first inserting to radon
* Wed Jun 21 2017 Mikko Partio <mikko.partio@fmi.fi> - 17.6.21-3.fmi
- Fix for neons grib2 metadata
* Wed Jun 21 2017 Mikko Partio <mikko.partio@fmi.fi> - 17.6.21-2.fmi
- Fix fractile so that missing data does not stop Himan execution
* Wed Jun 21 2017 Mikko Partio <mikko.partio@fmi.fi> - 17.6.21-1.fmi
- Previ data fetch optimizations
- POT version 2.1
- Fix probability so that missing data does not stop Himan execution
- Correct thread count for hybrid_height/ensembles
* Thu Jun 15 2017 Mikko Partio <mikko.partio@fmi.fi> - 17.6.15-1.fmi
- More accurate MOL
- Cape plugin support for meps
* Mon Jun 12 2017 Mikko Partio <mikko.partio@fmi.fi> - 17.6.12-2.fmi
- New producer 243 for per-member post-processed ECMWF ENS
* Mon Jun 12 2017 Mikko Partio <mikko.partio@fmi.fi> - 17.6.12-1.fmi
- cape-plugin fixes
- preform grib2 numbering encode/decode moved to grib-plugin
* Thu Jun  8 2017 Mikko Partio <mikko.partio@fmi.fi> - 17.6.8-1.fmi
- More fine-tuning of visibility
- Fix for gust/meps
- Write radon metadata firectly to table partition
* Fri Jun  2 2017 Mikko Partio <mikko.partio@fmi.fi> - 17.6.2-1.fmi
- Fine-tuning visibility
* Thu Jun  1 2017 Mikko Partio <mikko.partio@fmi.fi> - 17.6.1-1.fmi
- Per-station limits for probability
- hybrid_pressure fix for ENS data
* Wed May 31 2017 Mikko Partio <mikko.partio@fmi.fi> - 17.5.31-1.fmi
- Fix for CAPE500m starting values
* Tue May 30 2017 Mikko Partio <mikko.partio@fmi.fi> - 17.5.30-1.fmi
- Tweak to visibility
- Support for ENS per-member calculations
- Fix for MUCIN
* Tue May 23 2017 Mikko Partio <mikko.partio@fmi.fi> - 17.5.23-1.fmi
- Update to visibility
* Tue May 16 2017 Mikko Partio <mikko.partio@fmi.fi> - 17.5.16-1.fmi
- dewpoint produces now TD-K
* Mon May 15 2017 Mikko Partio <mikko.partio@fmi.fi> - 17.5.15-1.fmi
- Updated CSV reading and writing
- Additions to luatool
* Tue Apr 18 2017 Mikko Partio <mikko.partio@fmi.fi> - 17.4.18-1.fmi
- pop plugin: allow previous ECMWF forecast to be missing
- Remove crash when listing plugins and database password was not set
* Tue Apr 11 2017 Mikko Partio <mikko.partio@fmi.fi> - 17.4.11-1.fmi
- Cape plugin fix for GPU code bug
* Thu Apr  6 2017 Mikko Partio <mikko.partio@fmi.fi> - 17.4.6-2.fmi
- Hotfix for database fetch issue
* Thu Apr  6 2017 Mikko Partio <mikko.partio@fmi.fi> - 17.4.6-1.fmi
- Further safeguards for fractile & NaNs 
- Add nodatabase mode
- New newbase
- New fmigrib
- New fmidb
- New eccodes
* Tue Apr  4 2017 Mikko Partio <mikko.partio@fmi.fi> - 17.4.4-1.fmi
- fractile another NaN fix
* Mon Apr  3 2017 Mikko Partio <mikko.partio@fmi.fi> - 17.4.3-1.fmi
- gust Hirlam support
- cape fix EL level search
- fractile fix NaN issues
* Thu Mar 29 2017 Mikko Partio <mikko.partio@fmi.fi> - 17.3.30-1.fmi
- Hotfix for fetcher database access
* Wed Mar 29 2017 Mikko Partio <mikko.partio@fmi.fi> - 17.3.29-1.fmi
- Hotfix for sticky param cache, code refactoring
* Mon Mar 27 2017 Mikko Partio <mikko.partio@fmi.fi> - 17.3.27-1.fmi
- Lagged ensemble support for luatool
- Sticky param cache for fetcher
* Wed Mar 15 2017 Mikko Partio <mikko.partio@fmi.fi> - 17.3.15-1.fmi
- General cleanup
- MUCAPE starting value fix 
* Tue Mar  7 2017 Mikko Partio <mikko.partio@fmi.fi> - 17.3.7-1.fmi
- Improved performance of cache read
- Additions to split_sum
* Thu Feb 23 2017 Mikko Partio <mikko.partio@fmi.fi> - 17.2.23-1.fmi
- Revised gust
* Tue Feb 21 2017 Mikko Partio <mikko.partio@fmi.fi> - 17.2.21-1.fmi
- grib plugin refactoring
- Removed roughness plugin
* Fri Feb 17 2017 Mikko Partio <mikko.partio@fmi.fi> - 17.2.17-1.fmi
- raw_time changes in himan-lib
* Mon Feb 13 2017 Mikko Partio <mikko.partio@fmi.fi> - 17.2.13-1.fmi
- New newbase
- time_lagged ensemble
- Improved aux file read
- Leap year fix for raw_time
- CAPE MoistLift optimization
- Apply scale+base when writing querydata
- Added plugin documentation
* Mon Jan 30 2017 Mikko Partio <mikko.partio@fmi.fi> - 17.1.30-1.fmi
- Dependency to open sourced Newbase
* Tue Jan 17 2017 Mikko Partio <mikko.partio@fmi.fi> - 17.1.17-1.fmi
- VerticalHeightGreaterThan/LessThan added to hitool 
  and luatool
- Ground level type fixes for frost lua
* Thu Jan 12 2017 Mikko Partio <mikko.partio@fmi.fi> - 17.1.12-2.fmi
- Another bugfix 
* Thu Jan 12 2017 Mikko Partio <mikko.partio@fmi.fi> - 17.1.12-1.fmi
- Bugfix for preform_hybrid (STU-4906)
* Tue Jan  3 2017 Mikko Partio <mikko.partio@fmi.fi> - 17.1.3-1.fmi
- Standard deviation for fractile plugin
* Thu Dec 29 2016 Mikko Partio <mikko.partio@fmi.fi> - 16.12.29-1.fmi
- Reworked vector component rotation
* Tue Dec 20 2016 Mikko Partio <mikko.partio@fmi.fi> - 16.12.20-1.fmi
- Hotfix for querydata plugin crashhh
* Mon Dec 19 2016 Mikko Partio <mikko.partio@fmi.fi> - 16.12.19-2.fmi
- Map grib1 level 103 to mean sea
* Mon Dec 19 2016 Mikko Partio <mikko.partio@fmi.fi> - 16.12.19-1.fmi
- Three hour snow accumulation (split_sum)
* Thu Dec 15 2016 Mikko Partio <mikko.partio@fmi.fi> - 16.12.15-1.fmi
- Min2D exposure to luatool
* Fri Dec  9 2016 Mikko Partio <mikko.partio@fmi.fi> - 16.12.9-1.fmi
- SLES accomodations
- fmidb API change
* Wed Dec  7 2016 Mikko Partio <mikko.partio@fmi.fi> - 16.12.7-2.fmi
- Cuda 8
* Wed Dec  7 2016 Mikko Partio <mikko.partio@fmi.fi> - 16.12.7-1.fmi
- ensemble in luatool
* Tue Nov 22 2016 Mikko Partio <mikko.partio@fmi.fi> - 16.11.22-1.fmi
- fractile and probability mising value changes
- fixing non-cuda build for windvector
* Thu Nov 10 2016 Mikko Partio <mikko.partio@fmi.fi> - 16.11.10-1.fmi
- Fractile bugfix
* Tue Nov  8 2016 Mikko Partio <mikko.partio@fmi.fi> - 16.11.8-2.fmi
- hybrid_height bugfix
* Tue Nov  8 2016 Mikko Partio <mikko.partio@fmi.fi> - 16.11.8-1.fmi
- MEPS compatibility
* Tue Nov  1 2016 Mikko Partio <mikko.partio@fmi.fi> - 16.11.1-1.fmi
- Custom fractiles
* Thu Oct 27 2016 Mikko Partio <mikko.partio@fmi.fi> - 16.10.27-1.fmi
- Hotfix for radon query problem
* Wed Oct 26 2016 Mikko Partio <mikko.partio@fmi.fi> - 16.10.26-1.fmi
- Introducing time_ensemble for fractile
- radon supports level_value2
* Mon Oct 24 2016 Mikko Partio <mikko.partio@fmi.fi> - 16.10.24-2.fmi
- Update to visibility/Harmonie
* Mon Oct 24 2016 Mikko Partio <mikko.partio@fmi.fi> - 16.10.24-1.fmi
- SLES compatibility fixes
- General code cleanup
* Thu Oct  6 2016 Mikko Partio <mikko.partio@fmi.fi> - 16.10.6-1.fmi
- Bugfix for visibility
* Wed Oct  5 2016 Mikko Partio <mikko.partio@fmi.fi> - 16.10.5-1.fmi
- Preform hybrid v2.7.2
- Support grib index reading
* Tue Oct  4 2016 Mikko Partio <mikko.partio@fmi.fi> - 16.10.4-1.fmi
- Visibility v1.2.1
- Unstagger cuda version
* Thu Sep 29 2016 Mikko Partio <mikko.partio@fmi.fi> - 16.9.29-1.fmi
- Visibility v1.2
- Harmonie mixing ratios in correct name and unit (kg/kg)
* Wed Sep 28 2016 Mikko Partio <mikko.partio@fmi.fi> - 16.9.28-1.fmi
- Ensemble mean calculation
- Different CAPE&CIN variations are separated with levels (not par ids)
* Thu Sep 15 2016 Mikko Partio <mikko.partio@fmi.fi> - 16.9.15-1.fmi
- New sums for split_sum
* Mon Sep 12 2016 Mikko Partio <mikko.partio@fmi.fi> - 16.9.12-1.fmi
- Fix in visibility
* Thu Sep  8 2016 Mikko Partio <mikko.partio@fmi.fi> - 16.9.8-1.fmi
- fmigrib api change
* Wed Aug 31 2016 Mikko Partio <mikko.partio@fmi.fi> - 16.8.31-1.fmi
- New release
* Tue Aug 30 2016 Mikko Partio <mikko.partio@fmi.fi> - 16.8.30-1.fmi
- New release
* Tue Aug 23 2016 Mikko Partio <mikko.partio@fmi.fi> - 16.8.23-1.fmi
- New release
* Mon Aug 15 2016 Mikko Partio <mikko.partio@fmi.fi> - 16.8.15-1.fmi
- New fmigrib
* Wed Aug 10 2016 Mikko Partio <mikko.partio@fmi.fi> - 16.8.10-1.fmi
- Fixes to pot
- Renaming si to cape
* Fri Jul  1 2016 Mikko Partio <mikko.partio@fmi.fi> - 16.7.1-1.fmi
- More changes to pop
* Thu Jun 30 2016 Mikko Partio <mikko.partio@fmi.fi> - 16.6.30-1.fmi
- Changes to pop
* Mon Jun 27 2016 Mikko Partio <mikko.partio@fmi.fi> - 16.6.27-1.fmi
- New plugin probability
- New plugin pop
- Changes si (metutil)
* Thu Jun 23 2016 Mikko Partio <mikko.partio@fmi.fi> - 16.6.23-1.fmi
- Update to pot
* Mon Jun 20 2016 Mikko Partio <mikko.partio@fmi.fi> - 16.6.20-1.fmi
- Change si to use smarttool thetae function
* Thu Jun 16 2016 Mikko Partio <mikko.partio@fmi.fi> - 16.6.16-1.fmi
- Minor fixes to radon, luatool, fractile
* Mon Jun 13 2016 Mikko Partio <mikko.partio@fmi.fi> - 16.6.13-1.fmi
- Fixes to forecast type in several plugins
* Thu Jun  9 2016 Mikko Partio <mikko.partio@fmi.fi> - 16.6.9-1.fmi
- New plugin fractile
- Cache support for ensemble members
* Mon Jun  6 2016 Mikko Partio <mikko.partio@fmi.fi> - 16.6.6-1.fmi
- New grib_api
- New pot
* Thu May 26 2016 Mikko Partio <mikko.partio@fmi.fi> - 16.5.26-1.fmi
- LCL,LFC,EL metric height (HIMAN-123)
- Change in fmidb headers
* Tue May 17 2016 Mikko Partio <mikko.partio@fmi.fi> - 16.5.17-1.fmi
- Another fix for visibility
* Mon May 16 2016 Mikko Partio <mikko.partio@fmi.fi> - 16.5.16-1.fmi
- Fix for visibility
* Thu May 12 2016 Mikko Partio <mikko.partio@fmi.fi> - 16.5.12-1.fmi
- Hirlam support for visibility
- New newbase
* Mon May  2 2016 Mikko Partio <mikko.partio@fmi.fi> - 16.5.2-1.fmi
- Cuda for si-plugin
* Wed Apr 27 2016 Mikko Partio <mikko.partio@fmi.fi> - 16.4.27-1.fmi
- New release
* Tue Apr 26 2016 Mikko Partio <mikko.partio@fmi.fi> - 16.4.26-1.fmi
- Cuda version of si-plugin (partial support)
* Thu Apr 21 2016 Mikko Partio <mikko.partio@fmi.fi> - 16.4.21-1.fmi
- Remove swapping code from querydata-plugin (HIMAN-120)
* Wed Apr 20 2016 Mikko Partio <mikko.partio@fmi.fi> - 16.4.20-1.fmi
- Visibility fixes
* Tue Apr 19 2016 Mikko Partio <mikko.partio@fmi.fi> - 16.4.19-1.fmi
- Simplified interpolation/Swap code (HIMAN-120)
* Fri Apr 15 2016 Mikko Partio <mikko.partio@fmi.fi> - 16.4.15-1.fmi
- New release
* Thu Apr 14 2016 Mikko Partio <mikko.partio@fmi.fi> - 16.4.14-2.fmi
- ThetaE change
- Filter2D changed namespaces
* Thu Apr 14 2016 Mikko Partio <mikko.partio@fmi.fi> - 16.4.14-1.fmi
- Enabling debug symbols for release builds
* Tue Apr 12 2016 Mikko Partio <mikko.partio@fmi.fi> - 16.4.12-1.fmi
- Initial import of visibility
* Mon Apr 11 2016 Mikko Partio <mikko.partio@fmi.fi> - 16.4.11-1.fmi
- New release
* Fri Apr  8 2016 Mikko Partio <mikko.partio@fmi.fi> - 16.4.8-1.fmi
- Simplified auxiliary plugin includes
- Removed race condition from si-plugin
* Thu Apr  7 2016 Mikko Partio <mikko.partio@fmi.fi> - 16.4.7-1.fmi
- Do not use fast_math at si by default
* Tue Apr  5 2016 Mikko Partio <mikko.partio@fmi.fi> - 16.4.5-1.fmi
- Bugfix for gust
* Mon Apr  4 2016 Mikko Partio <mikko.partio@fmi.fi> - 16.4.4-1.fmi
- Totally new gust plugin
- Seaicing is now index instead of raw value
- Smoothening for CAPE+CIN
* Thu Mar 17 2016 Mikko Partio <mikko.partio@fmi.fi> - 16.3.17-1.fmi
- SW radiation support for split_sum
- Fix area issue with helmi
* Tue Feb 23 2016 Mikko Partio <mikko.partio@fmi.fi> - 16.2.23-1.fmi
- Fix si for forecast step=0
- Do not write empty grids at hybrid_pressure
* Mon Feb 22 2016 Mikko Partio <mikko.partio@fmi.fi> - 16.2.22-1.fmi
- Changes to si
* Thu Feb 18 2016 Mikko Partio <mikko.partio@fmi.fi> - 16.2.18-1.fmi
- New release
* Tue Feb 16 2016 Mikko Partio <mikko.partio@fmi.fi> - 16.2.16-1.fmi
- Changes to si
* Fri Feb 12 2016 Mikko Partio <mikko.partio@fmi.fi> - 16.2.12-1.fmi
- Changes to si
- New newbase and fmidb
* Wed Feb  3 2016 Mikko Partio <mikko.partio@fmi.fi> - 16.2.3-1.fmi
- Fix split_sum crash
* Mon Feb  1 2016 Mikko Partio <mikko.partio@fmi.fi> - 16.2.1-1.fmi
- Adding support for potential precipitation form
- split_sum performance improvements
* Mon Jan 18 2016 Mikko Partio <mikko.partio@fmi.fi> - 16.1.18-1.fmi
- Performance improvements for hybrid_height
* Thu Jan 14 2016 Mikko Partio <mikko.partio@fmi.fi> - 16.1.14-1.fmi
- Changes in turbulence
* Mon Jan 11 2016 Mikko Partio <mikko.partio@fmi.fi> - 16.1.11-1.fmi
- Allowing mu Cape to be zero
* Tue Jan  5 2016 Mikko Partio <mikko.partio@fmi.fi> - 16.1.5-1.fmi
- Support for dynamic memory allocation
- Simplified grib writing code
* Mon Jan  4 2016 Mikko Partio <mikko.partio@fmi.fi> - 16.1.4-1.fmi
- Fixes in grib metadata creation for accumulated parameters and Harmonie
- Fix for relative_humidity
* Mon Dec 21 2015 Mikko Partio <mikko.partio@fmi.fi> - 15.12.22-1.fmi
- relative_humidity-optimizations
* Mon Dec 21 2015 Mikko Partio <mikko.partio@fmi.fi> - 15.12.21-1.fmi
- si-optimizations
* Thu Dec 17 2015 Mikko Partio <mikko.partio@fmi.fi> - 15.12.17-1.fmi
- Free memory after plugin is finished
- Select source data for si-plugin
* Tue Dec 15 2015 Mikko Partio <mikko.partio@fmi.fi> - 15.12.15-1.fmi
- Fix for POT
* Wed Dec  9 2015 Mikko Partio <mikko.partio@fmi.fi> - 15.12.9-1.fmi
- Fix lnsp issue with analysis time
* Tue Dec  8 2015 Mikko Partio <mikko.partio@fmi.fi> - 15.12.8-1.fmi
- Optimizations for hybrid_pressure and hybrid_height
* Fri Nov 20 2015 Mikko Partio <mikko.partio@fmi.fi> - 15.11.25-2.fmi
- Removing debug code from preform_hybrid
* Fri Nov 20 2015 Mikko Partio <mikko.partio@fmi.fi> - 15.11.25-1.fmi
- Changes in himan-lib
* Fri Nov 20 2015 Mikko Partio <mikko.partio@fmi.fi> - 15.11.20-1.fmi
- Changes in himan-lib
* Fri Nov 13 2015 Mikko Partio <mikko.partio@fmi.fi> - 15.11.13-1.fmi
- Friday hotfix for split_sum: all-missing grids were written to db due to mismatching virtual function signature
* Tue Nov 10 2015 Mikko Partio <mikko.partio@fmi.fi> - 15.11.10-1.fmi
- Minor fixes to radon plugin
- Change of TI2 formula
* Fri Nov  6 2015 Mikko Partio <mikko.partio@fmi.fi> - 15.11.6-1.fmi
- Add limit to cache
* Mon Nov  2 2015 Mikko Partio <mikko.partio@fmi.fi> - 15.11.2-1.fmi
- Fix to work distribution when primary dimension is time
- Minor changes to hybrid_height
* Fri Oct 30 2015 Mikko Partio <mikko.partio@fmi.fi> - 15.10.30-1.fmi
- Performance optimization for hybrid_height
* Thu Oct 29 2015 Mikko Partio <mikko.partio@fmi.fi> - 15.10.29-1.fmi
- Bugfix for luatool (SOL-3219)
* Mon Oct 26 2015 Mikko Partio <mikko.partio@fmi.fi> - 15.10.26-1.fmi
- Fix POT
* Wed Oct 14 2015 Mikko Partio <mikko.partio@fmi.fi> - 15.10.14-1.fmi
- Remove mandatory jpeg packing of grib2 files
* Fri Oct  9 2015 Mikko Partio <mikko.partio@fmi.fi> - 15.10.9-1.fmi
- Fix writing of grib in radon-only environment
- Use radondb libary to fetch geom info
- Fix grib plugin to use correct database for fetching data
- Remove redundant luatool parameter number fetching function
* Thu Oct  8 2015 Mikko Partio <mikko.partio@fmi.fi> - 15.10.8-1.fmi
- tke completed
- hybrid_pressure changed to use T not Q
* Wed Sep 30 2015 Mikko Partio <mikko.partio@fmi.fi> - 15.9.30-1.fmi
- Cuda 7.5
* Mon Sep 28 2015 Mikko Partio <mikko.partio@fmi.fi> - 15.9.28-1.fmi
- Initial version of tke plugin
* Wed Sep  9 2015 Mikko Partio <mikko.partio@fmi.fi> - 15.9.9-1.fmi
- neons and radon to luatool
* Tue Sep  8 2015 Mikko Partio <mikko.partio@fmi.fi> - 15.9.8-1.fmi
- Support passing options to writer plugins
* Wed Sep  2 2015 Mikko Partio <mikko.partio@fmi.fi> - 15.9.2-1.fmi
- fmidb api change
- grib_api 1.14
* Mon Aug 24 2015 Mikko Partio <mikko.partio@fmi.fi> - 15.8.24-1.fmi
- Augmenting interpolation methods
- Add support for setting specific missing value to grib
* Mon Aug 10 2015 Mikko Partio <mikko.partio@fmi.fi> - 15.8.10-1.fmi
- Adding native interpolation methods
* Mon Jun 22 2015 Mikko Partio <mikko.partio@fmi.fi> - 15.6.22-2.fmi
- Performance improvements in hybrid_height and tpot
* Mon Jun 22 2015 Mikko Partio <mikko.partio@fmi.fi> - 15.6.22-1.fmi
- Fix to cache
* Tue Jun 16 2015 Mikko Partio <mikko.partio@fmi.fi> - 15.6.16-1.fmi
- Fix to relative_humidity
* Mon Jun  8 2015 Mikko Partio <mikko.partio@fmi.fi> - 15.6.8-1.fmi
- RNETLW-WM2 to split_sum
* Wed Jun  3 2015 Mikko Partio <mikko.partio@fmi.fi> - 15.6.3-1.fmi
- Change formula for tpot/thetaw
- Other minor changes
* Wed May 27 2015 Mikko Partio <mikko.partio@fmi.fi> - 15.5.27-1.fmi
- New plugin: pot (HIMAN-100)
- Change tpot to use new formula for theta e
* Mon May 11 2015 Mikko Partio <mikko.partio@fmi.fi> - 15.5.11-1.fmi
- Link with cuda 6.5 due to performance issues (HIMAN-96)
* Tue Apr 28 2015 Mikko Partio <mikko.partio@fmi.fi> - 15.4.28-1.fmi
- Linking with Cuda 7 (HIMAN-96)
* Mon Apr 27 2015 Mikko Partio <mikko.partio@fmi.fi> - 15.4.27-1.fmi
- sql fix for radon 
* Fri Apr 24 2015 Mikko Partio <mikko.partio@fmi.fi> - 15.4.24-1.fmi
- Linking with newer fmigrib and fmidb
* Mon Apr 13 2015 Mikko Partio <mikko.partio@fmi.fi> - 15.4.13-1.fmi
- Minor fix to preform_hybrid
* Fri Apr 10 2015 Mikko Partio <mikko.partio@fmi.fi> - 15.4.10-1.fmi
- Link with boost 1.57 and dynamic version of newbase
* Thu Apr  9 2015 Mikko Partio <mikko.partio@fmi.fi> - 15.4.9-1.fmi
- Bugfix in sequential job distribution (hybrid_height)
* Wed Apr  8 2015 Mikko Partio <mikko.partio@fmi.fi> - 15.4.8-3.fmi
- Bugfix in job distribution
* Wed Apr  8 2015 Mikko Partio <mikko.partio@fmi.fi> - 15.4.8-2.fmi
- Bugfix for radon insert sql
* Wed Apr  8 2015 Mikko Partio <mikko.partio@fmi.fi> - 15.4.8-1.fmi
- Major update to add forecast type based calculations
- Land-sea mask for fetcher&transformer
* Thu Apr  2 2015 Mikko Partio <mikko.partio@fmi.fi> - 15.4.2-1.fmi
- Bugix to luatool
- preform_pressure algorithm update 
* Mon Mar 30 2015 Andreas Tack <andreas.tack@fmi.fi> - 15.3.30-1.fmi
- Bugfix to turbulence
* Mon Mar 16 2015 Mikko Partio <mikko.partio@fmi.fi> - 15.3.16-1.fmi
- Bugfix to preform_hybrid
* Wed Mar 11 2015 Mikko Partio <mikko.partio@fmi.fi> - 15.3.11-1.fmi
- Changing cache-plugin to check for existing cache item before inserting
* Mon Mar  9 2015 Mikko Partio <mikko.partio@fmi.fi> - 15.3.9-1.fmi
- Minor changes in preform_pressure and preform_hybrid
* Tue Feb 17 2015 Mikko Partio <mikko.partio@fmi.fi> - 15.2.17-1.fmi
- Small fix in luatool
- Link with grib_api 1.13.0
* Mon Feb 16 2015 Mikko Partio <mikko.partio@fmi.fi> - 15.2.16-2.fmi
- Fix in windvector_cuda grid point coordinate handling
* Mon Feb 16 2015 Mikko Partio <mikko.partio@fmi.fi> - 15.2.16-1.fmi
- Small changes in luatool
* Tue Feb 10 2015 Mikko Partio <mikko.partio@fmi.fi> - 15.2.10-1.fmi
- Cosmetic changes
* Wed Feb  4 2015 Andreas Tack <andreas.tack@fmi.fi> - 15.2.4-2.fmi
- Add turbulence
* Tue Feb  3 2015 Andreas Tack <andreas.tack@fmi.fi> - 15.2.03-2.fmi
- Turbulence plugin
- Bugfix in unstagger
- Changes in NCL
- Changes in CSV
- Changes in querydata
* Mon Jan 26 2015 Mikko Partio <mikko.partio@fmi.fi> - 15.1.26-1.fmi
- CSV plugin
- RHEL7 compatibility
- Other minor fixes
* Wed Jan  7 2015 Mikko Partio <mikko.partio@fmi.fi> - 15.1.7-2.fmi
- Changes to accomodate radon
* Wed Jan  7 2015 Mikko Partio <mikko.partio@fmi.fi> - 15.1.7-1.fmi
- Changes to accomodate radon
* Fri Jan  2 2015 Mikko Partio <mikko.partio@fmi.fi> - 15.1.2-2.fmi
- Changes in modifier
* Fri Jan  2 2015 Mikko Partio <mikko.partio@fmi.fi> - 15.1.2-1.fmi
- Fix for SOL-2166
* Mon Dec 29 2014 Mikko Partio <mikko.partio@fmi.fi> - 14.12.29-3.fmi
- Disable radon due to problems
* Mon Dec 29 2014 Mikko Partio <mikko.partio@fmi.fi> - 14.12.29-2.fmi
- Updated fmidb
* Mon Dec 29 2014 Mikko Partio <mikko.partio@fmi.fi> - 14.12.29-1.fmi
- Changes in luatool, hitool
* Thu Dec 18 2014 Mikko Partio <mikko.partio@fmi.fi> - 14.12.18-1.fmi
- Fixes in qnh
- Irregular grid in himan-lib
* Wed Dec 17 2014 Mikko Partio <mikko.partio@fmi.fi> - 14.12.17-2.fmi
- Missed linking with odbc-library
* Wed Dec 17 2014 Mikko Partio <mikko.partio@fmi.fi> - 14.12.17-1.fmi
- New plugin: qnh
- New plugin: radon
- New plugin: luatool
* Mon Dec  8 2014 Mikko Partio <mikko.partio@fmi.fi> - 14.12.8-1.fmi
- Large internal changes in himan-lib
* Mon Dec  1 2014 Mikko Partio <mikko.partio@fmi.fi> - 14.12.1-1.fmi
- Harmonie support for gust
* Thu Nov 27 2014 Mikko Partio <mikko.partio@fmi.fi> - 14.11.27-1.fmi
- Fix in gust
* Tue Nov 25 2014 Mikko Partio <mikko.partio@fmi.fi> - 14.11.25-1.fmi
- Initial support for cuda grib packing (disabled for now)
- Fixes in hitool
* Tue Nov 18 2014 Mikko Partio <mikko.partio@fmi.fi> - 14.11.18-1.fmi
- Fixes in gust
* Thu Nov 13 2014 Mikko Partio <mikko.partio@fmi.fi> - 14.11.13-1.fmi
- Enable hybrid level height check in hitool
- Replace double allocation of memory in cuda plugins with memory registration
* Tue Nov 11 2014 Mikko Partio <mikko.partio@fmi.fi> - 14.11.10-1.fmi
- Fixes in split_sum, preform_pressure and preform_hybrid
* Tue Nov 04 2014 Andreas Tack <andreas.tack@fmi.fi> - 14.11.4-1.fmi
- Fixes in split_sum and monin_obukhov
* Thu Oct 30 2014 Mikko Partio <mikko.partio@fmi.fi> - 14.10.30-1.fmi
- Fixes in split_sum and monin_obukhov
* Tue Oct 28 2014 Mikko Partio <mikko.partio@fmi.fi> - 14.10.28-1.fmi
- HIMAN-69
* Tue Oct 21 2014 Mikko Partio <mikko.partio@fmi.fi> - 14.10.21-1.fmi
- Fixes in unstagger
* Mon Oct 20 2014 Mikko Partio <mikko.partio@fmi.fi> - 14.10.20-1.fmi
- New plugin unstagger
- Changes in fetcher related above
* Thu Oct 16 2014 Mikko Partio <mikko.partio@fmi.fi> - 14.10.16-1.fmi
- Icing formula modified (HIMAN-77)
* Tue Oct 14 2014 Mikko Partio <mikko.partio@fmi.fi> - 14.10.14-1.fmi
- New plugin monin obukhov length
- Fix EC hybrid pressure
* Mon Oct 13 2014 Mikko Partio <mikko.partio@fmi.fi> - 14.10.13-1.fmi
- Fix EC snow accumulation unit recognition
- Always use cuda grib unpacking if cuda device is present
* Thu Oct  9 2014 Mikko Partio <mikko.partio@fmi.fi> - 14.10.9-1.fmi
- Fix in writer and grib-plugins when writing hybrid levels with level value > 127
* Mon Oct  6 2014 Mikko Partio <mikko.partio@fmi.fi> - 14.10.6-1.fmi
- Changes in himan-lib
* Tue Sep 30 2014 Mikko Partio <mikko.partio@fmi.fi> - 14.9.30-1.fmi
- Linking with newer grib_api that possibly fixes HIMAN-58
- Newer version of fmigrib that possibly fixes another grib_api related bug (RPINTAII-39)
* Fri Sep 26 2014 Mikko Partio <mikko.partio@fmi.fi> - 14.9.26-1.fmi
- Stability cuda version done
- Stability-si calculation disabled by default
- New plugin gust (initial version)
- preform_hybrid does not throw runtime_error if hitool fails
* Thu Sep 25 2014 Mikko Partio <mikko.partio@fmi.fi> - 14.9.25-1.fmi
- Limiting EC highest hybrid lever number to 24
- Fix in weather_code_1 / 3h step
* Wed Sep 24 2014 Mikko Partio <mikko.partio@fmi.fi> - 14.9.24-1.fmi
- EC support for weather_code_1
- Fixes in hitool::Stratus()
* Tue Sep 23 2014 Mikko Partio <mikko.partio@fmi.fi> - 14.9.23-1.fmi
- Adding wind bulk shear to stability
- New SSICING-N parameter for seaicing
- Fixed hybrid_height for ECMWF
- Pre-allocate memory for simple_packed::Unpack()
- New interpolation method (NFmiQueryInfo::InterpolatedValue())
- Improvements in querydata plugins
- Improvements in hitool (additional overloads)
- Using HPStringToLevelType at transformer
* Thu Aug 28 2014 Mikko Partio <mikko.partio@fmi.fi> - 14.8.28-1.fmi
- Fix for HIMAN-62
* Fri Aug 22 2014 Mikko Partio <mikko.partio@fmi.fi> - 14.8.22-1.fmi
- Hotfix for GFS/GEM longitude coordinate issue
* Tue Aug 12 2014  Mikko Partio <mikko.partio@fmi.fi> - 14.8.12-1.fmi
- Fixes to hybrid_height and cache
* Mon Aug 11 2014 Mikko Partio <mikko.partio@fmi.fi> - 14.8.11-2.fmi
- Logging fix on windvector
* Mon Aug 11 2014 Mikko Partio <mikko.partio@fmi.fi> - 14.8.11-1.fmi
- Misc fixes WRT ECMWF
- Removed pcuda plugin
- Renamed fmi_weather_symbol_1 to weather_code_2
- Rename rain_type to weather_code_1
- Renamed cloud_type to cloud_code
- Cuda support for transformer, stability
- "Developer friendly" plugins
* Mon Jun 23 2014 Mikko Partio <mikko.partio@fmi.fi> - 14.6.23-1.fmi
- Fixes in transformer
* Wed Jun 18 2014 Mikko Partio <mikko.partio@fmi.fi> - 14.6.18-1.fmi
- New plugin: transformer (HIMAN-37)
- Initial build with Cuda6 (HIMAN-57)
* Thu Jun  5 2014 Mikko Partio <mikko.partio@fmi.fi> - 14.6.5-1.fmi
- New plugin: fmi_weather_symbol_1 (HIMAN-52)
- Bugfix in fog/ECMWF (STU-1366)
- Bugfix in preform_pressure (HIMAN-55)
* Fri May 16 2014 Mikko Partio <mikko.partio@fmi.fi> - 14.5.16-1.fmi
- Bugfix in cloud_type/ECMWF
* Tue May 13 2014 Mikko Partio <mikko.partio@fmi.fi> - 14.5.13-2.fmi
- Bugfix in rain_type/ECMWF
* Tue May 13 2014 Mikko Partio <mikko.partio@fmi.fi> - 14.5.13-1.fmi
- Bugfix in cloud_type/ECMWF
* Fri May  9 2014 Mikko Partio <mikko.partio@fmi.fi> - 14.5.9-1.fmi
- Bugfix in grib-plugin
- Bugfix in stability-plugin/LI
* Wed May  7 2014 Mikko Partio <mikko.partio@fmi.fi> - 14.5.7-2.fmi
- Bugfix in split_sum
* Wed May  7 2014 Mikko Partio <mikko.partio@fmi.fi> - 14.5.7-1.fmi
- Cuda-enabled relative_humidity
- Improved error logging in pcuda
* Tue May  6 2014 Mikko Partio <mikko.partio@fmi.fi> - 14.5.6-1.fmi
- weather_symbol finished (HIMAN-36)
- kindex renamed to stability (HIMAN-49)
- Changing shared_ptr<T> to const shared_ptr<T>& in many places (HIMAN-50)
- Fix subtle bug with grib bitmap unpacking
- Initial version of relative_humidity cuda calculation (not enabled yet)
* Mon Apr 14 2014 Mikko Partio <mikko.partio@fmi.fi> - 14.4.14-1.fmi
- New plugin: weather_symbol (beta) (HIMAN-36)
- Changes to preform_pressure (HIMAN-48)
* Thu Apr 10 2014 Mikko Partio <mikko.partio@fmi.fi> - 14.4.10-1.fmi
- Add parameter unit to dewpoint and relative_humidity
* Mon Apr  7 2014 Mikko Partio <mikko.partio@fmi.fi> - 14.4.7-2.fmi
- Link against smarttools
* Mon Apr  7 2014 Mikko Partio <mikko.partio@fmi.fi> - 14.4.7-1.fmi
- Three new plugins: si, roughness and absolute_humidity
- Parameter change in precipitation_rate
* Wed Mar 26 2014 Mikko Partio <mikko.partio@fmi.fi> - 14.3.26-1.fmi
- Vertical coordinate fix for density and precipitation_rate
* Thu Mar 20 2014 Mikko Partio <mikko.partio@fmi.fi> - 14.3.20-1.fmi
- New plugin: precipitation_rate
* Tue Mar 18 2014 Mikko Partio <mikko.partio@fmi.fi> - 14.3.18-1.fmi
- Minor fixes
* Mon Mar 17 2014 Mikko Partio <mikko.partio@fmi.fi> - 14.3.17-1.fmi
- Bugfix in compiled_plugin_base::Unpack() (VALVONTA-112)
- Multi-param overloads for hitool
- Minor bugfixes
* Wed Mar 12 2014 Mikko Partio <mikko.partio@fmi.fi> - 14.3.12-1.fmi
- New plugin: density
- Bugfix for preform_hybrid
- Attemping to fix HIMAN-25
* Fri Feb 28 2014 Mikko Partio <mikko.partio@fmi.fi> - 14.2.28-3.fmi
- Support EC ground surface parameter PGR-PA for preform_pressure
* Fri Feb 28 2014 Mikko Partio <mikko.partio@fmi.fi> - 14.2.28-2.fmi
- Fix HIMAN-22
* Fri Feb 28 2014 Mikko Partio <mikko.partio@fmi.fi> - 14.2.28-1.fmi
- fetcher: do level transform separately for each producer (of more than one present)
* Tue Feb 25 2014 Mikko Partio <mikko.partio@fmi.fi> - 14.2.25-2.fmi
- Bugfix for tpot/hybrid (OPER-494)
* Tue Feb 25 2014 Mikko Partio <mikko.partio@fmi.fi> - 14.2.25-1.fmi
- Add flag for separating cuda-enabled plugins
- Fixes for tpot@cuda
- Fixes for preform_hybrid
- Add automatic level conversion to fetcher
- Bugfix and optimization for dewpoint
* Tue Feb 18 2014 Mikko Partio <mikko.partio@fmi.fi> - 14.2.18-1.fmi
- Fix for HIMAN-21
* Mon Feb 17 2014 Mikko Partio <mikko.partio@fmi.fi> - 14.2.17-1.fmi
- Bugfix for preform_pressure (HIMAN-38)
- Add functionality to querydata
* Thu Feb 13 2014 Mikko Partio <mikko.partio@fmi.fi> - 14.2.13-1.fmi
- Bugfix for preform_hybrid and hitool
* Tue Feb 11 2014 Mikko Partio <mikko.partio@fmi.fi> - 14.2.11-1.fmi
- Bugfix for preform_hybrid
- tpot results in correct unit (kelvin)
- Change split_sum calculation logic when calculating for Harmonie
- BIG change in cuda calculation
* Mon Feb  3 2014 Mikko Partio <mikko.partio@fmi.fi> - 14.2.3-1.fmi
- Bugfix for preform_pressure
- Add support for solid precipitation and graupel for split_sum
* Mon Jan 27 2014 Mikko Partio <mikko.partio@fmi.fi> - 14.1.27-1.fmi
- Fix for relative humidity pressure scaling 
- Bugfix for preform_pressure
- Some changes in ncl
* Mon Jan 20 2014 Mikko Partio <mikko.partio@fmi.fi> - 14.1.20-2.fmi
- Add millimeter-support to vvms
* Mon Jan 20 2014 Mikko Partio <mikko.partio@fmi.fi> - 14.1.20-1.fmi
- Fixes in rain_type
- New formula for hirlam in hybrid_height
- Fixes in ncl
- New formula for preform_pressure and preform_hybrid
- Fix in grib when reading polster
- Tuning for fmidb (HIMAN-17)
* Tue Jan  7 2014 Mikko Partio <mikko.partio@fmi.fi> - 14.1.7-1.fmi
- Change in split_sum rate calculation (HIMAN-26)
- Lots of internal changes related to boilerplate code removal (HIMAN-28) 
- Final touches on hitool and preform_hybrid (HIMAN-27)
- Fast mode for hybrid_height (HIMAN-20)
- Link with grib_api 1.11.0
* Wed Dec 11 2013 Mikko Partio <mikko.partio@fmi.fi> - 13.12.11-1.fmi
- Changes in pcuda, hitool and preform_hybrid
* Mon Nov 25 2013 Mikko Partio <mikko.partio@fmi.fi> - 13.11.25-1.fmi
- Fixes related to upcoming scandinavia area Harmonie
* Wed Nov 13 2013 Mikko Partio <mikko.partio@fmi.fi> - 13.11.13-1.fmi
- Source parameter fixes for tpot and icing
* Tue Nov 12 2013 Mikko Partio <mikko.partio@fmi.fi> - 13.11.12-1.fmi
- New plugin preform_hybrid (not finished yet)
- Rename plugin 'precipitation' to 'split_sum'
- Fix for split_sum ground level determination
- Other bugfixes
* Mon Oct 14 2013 Mikko Partio <mikko.partio@fmi.fi> - 13.10.14-1.fmi
- Leveltype fixes in hybrid_pressure and precipitation
- Add hitool-plugin
* Wed Oct  9 2013 Mikko Partio <mikko.partio@fmi.fi> - 13.10.9-1.fmi
- Support kurkuma.fmi.fi
* Tue Oct  8 2013 Mikko Partio <mikko.partio@fmi.fi> - 13.10.8-1.fmi
- relative_humidity plugin
* Wed Oct  2 2013 Mikko Partio <mikko.partio@fmi.fi> - 13.10.2-1.fmi
- Fix for preform_pressure
* Thu Sep 26 2013 Mikko Partio <mikko.partio@fmi.fi> - 13.9.26-1.fmi
- Fix for windvector hybrid level handling
* Wed Sep 25 2013 Mikko Partio <mikko.partio@fmi.fi> - 13.9.25-1.fmi
- Another fix for HIMAN-16
* Tue Sep 24 2013 Mikko Partio <mikko.partio@fmi.fi> - 13.9.24-1.fmi
- Fix for HIMAN-16
* Mon Sep 23 2013 Mikko Partio <mikko.partio@fmi.fi> - 13.9.23-1.fmi
- Fix for HIMAN-15
* Thu Sep  5 2013 Mikko Partio <mikko.partio@fmi.fi> - 13.9.5-1.fmi
- New plugin: preform_pressure
* Tue Sep  3 2013 Mikko Partio <mikko.partio@fmi.fi> - 13.9.3-2.fmi
- Attempt to fix HIMAN-14
* Tue Sep  3 2013 Mikko Partio <mikko.partio@fmi.fi> - 13.9.3-1.fmi
- Fix bug that crashes himan (unresolved cuda-symbols at excutable)
* Fri Aug 30 2013 Mikko Partio <mikko.partio@fmi.fi> - 13.8.30-1.fmi
- Latest changes
- First compilation on scout.fmi.fi
* Thu Aug 22 2013 Mikko Partio <mikko.partio@fmi.fi> - 13.8.22-1.fmi
- Latest changes
* Wed Aug 21 2013 Mikko Partio <mikko.partio@fmi.fi> - 13.8.21-1.fmi
- Latest changes
- Linking with new version of fmigrib to avoid grib_api bug crashing the program 
  (SUP-592 @ http://software.ecmwf.int)
* Fri Aug 16 2013 Mikko Partio <mikko.partio@fmi.fi> - 13.8.16-1.fmi
- Latest changes
- First release for masala-cluster
* Mon Mar 11 2013 Mikko Partio <mikko.partio@fmi.fi> - 13.3.11-1.fmi
- Latest changes
* Thu Feb 21 2013 Mikko Partio <mikko.partio@fmi.fi> - 13.2.21-1.fmi
- Latest changes
* Mon Feb 18 2013 Mikko Partio <mikko.partio@fmi.fi> - 13.2.18-1.fmi
- Latest changes
* Tue Feb  5 2013 Mikko Partio <mikko.partio@fmi.fi> - 13.2.5-1.fmi
- Latest changes
* Thu Jan 31 2013 Mikko Partio <mikko.partio@fmi.fi> - 13.1.31-1.fmi
- Latest changes
* Thu Jan 24 2013 Mikko Partio <mikko.partio@fmi.fi> - 13.1.24-1.fmi
- One new plugin + other changes
* Wed Jan 23 2013 Mikko Partio <mikko.partio@fmi.fi> - 13.1.23-1.fmi
- Two new plugins
- Use debug build
* Mon Jan 21 2013 Mikko Partio <mikko.partio@fmi.fi> - 13.1.21-1.fmi
- Bugfixes
* Tue Jan 15 2013 Mikko Partio <mikko.partio@fmi.fi> - 13.1.15-1.fmi
- First attempt for production-ready release
* Thu Dec 27 2012 Mikko Partio <mikko.partio@fmi.fi> - 12.12.27-1.fmi
- Initial build<|MERGE_RESOLUTION|>--- conflicted
+++ resolved
@@ -3,13 +3,8 @@
 %define LIBNAME himan-plugins
 Summary: himan-plugins library
 Name: %{LIBNAME}
-<<<<<<< HEAD
-Version: 17.8.21
-Release: 1.el7.fmi
-=======
 Version: 17.9.12
 Release: 3.el7.fmi
->>>>>>> 29d92f1b
 License: MIT
 Group: Development/Tools
 URL: http://www.fmi.fi
@@ -19,20 +14,12 @@
 Requires: libgcc
 Requires: libstdc++
 Requires: oracle-instantclient-basic >= 11.2.0.3.0
-<<<<<<< HEAD
-Requires: himan-lib >= 17.8.14
-=======
 Requires: himan-lib >= 17.8.28
->>>>>>> 29d92f1b
 Requires: lua >= 5.1.4
 Requires: unixODBC
 Requires: libfmigrib >= 17.7.31
 Requires: libfmidb >= 17.8.10
-<<<<<<< HEAD
-Requires: smartmet-library-newbase >= 17.4.4
-=======
 Requires: smartmet-library-newbase >= 17.6.1
->>>>>>> 29d92f1b
 Requires: libpqxx
 
 %if %{defined suse_version}
@@ -124,8 +111,6 @@
 %{_libdir}/himan-plugins/libwriter.so
 
 %changelog
-<<<<<<< HEAD
-=======
 * Tue Sep 12 2017 Mikko Partio <mikko.partio@fmi.fi> - 17.9.12-3.fmi
 - Add stack trace functionality
 * Tue Sep 12 2017 Mikko Partio <mikko.partio@fmi.fi> - 17.9.12-2.fmi
@@ -144,7 +129,6 @@
 - strict mode for pot plugin
 * Tue Aug 22 2017 Mikko Partio <mikko.partio@fmi.fi> - 17.8.22-1.fmi
 - hybrid_height optimization
->>>>>>> 29d92f1b
 * Mon Aug 21 2017 Mikko Partio <mikko.partio@fmi.fi> - 17.8.21-1.fmi
 - General code cleanup
 - Level type fixes
