%define distnum %(/usr/lib/rpm/redhat/dist.sh --distnum)

%define LIBNAME himan-plugins
Summary: himan-plugins library
Name: %{LIBNAME}
Version: 20.10.8
<<<<<<< HEAD
Release: 1%{dist}.fmi
=======
Release: 2%{dist}.fmi
>>>>>>> 1b684d27
License: MIT
Group: Development/Tools
URL: http://www.fmi.fi
Source0: %{name}.tar.gz
BuildRoot: %{_tmppath}/%{name}-%{version}-%{release}-buildroot-%(%{__id_u} -n)
Requires: glibc
Requires: libgcc
Requires: libstdc++
Requires: himan-lib >= 20.10.1
Requires: lua >= 5.1.4
Requires: unixODBC
Requires: libfmigrib >= 20.5.25
Requires: libfmidb >= 20.7.8
Requires: smartmet-library-newbase >= 20.4.18
Requires: libpqxx
Requires: boost169-iostreams
Requires: boost169-thread
Requires: libs3 >= 4.1

%if %{defined suse_version}
Requires: libjasper
Requires: grib_api
%else
BuildRequires: gdal-devel
BuildRequires: gcc-c++ >= 4.8.2
BuildRequires: cuda-11-0
BuildRequires: eccodes-devel
BuildRequires: redhat-rpm-config
BuildRequires: cuda-cusp-11-0 >= 0.5.1
BuildRequires: eigen >= 3.3.4
BuildRequires: libs3-devel >= 4.1

Requires: jasper-libs
Requires: eccodes
%endif
BuildRequires: libfmigrib-devel >= 20.5.25
BuildRequires: libfmidb-devel >= 20.7.8
BuildRequires: smartmet-library-newbase-devel >= 20.4.18
BuildRequires: scons
BuildRequires: libluabind >= 0.9.3-3
BuildRequires: boost169-devel
BuildRequires: scons

AutoReqProv:	no

%description
Himan -- hilojen manipulaatio -- plugin collection

%package devel
Summary: himan plugins header files
Group: Development/Tools

%description devel
Header files for %{name}

%prep
rm -rf $RPM_BUILD_ROOT

%setup -q -n "himan-plugins" 

%build
make

%install
mkdir -p $RPM_BUILD_ROOT
make install DESTDIR=$RPM_BUILD_ROOT

%clean
rm -rf $RPM_BUILD_ROOT

%files
%defattr(-,root,root,0644)
%{_libdir}/himan-plugins/libabsolute_humidity.so
%{_libdir}/himan-plugins/libauto_taf.so
%{_libdir}/himan-plugins/libblend.so
%{_libdir}/himan-plugins/libcache.so
%{_libdir}/himan-plugins/libcape.so
%{_libdir}/himan-plugins/libcloud_code.so
%{_libdir}/himan-plugins/libcsv.so
%{_libdir}/himan-plugins/libdensity.so
%{_libdir}/himan-plugins/libdewpoint.so
%{_libdir}/himan-plugins/libfetcher.so
%{_libdir}/himan-plugins/libfog.so
%{_libdir}/himan-plugins/libfractile.so
%{_libdir}/himan-plugins/libfrost.so
%{_libdir}/himan-plugins/libgeotiff.so
%{_libdir}/himan-plugins/libgrib.so
%{_libdir}/himan-plugins/libgust.so
%{_libdir}/himan-plugins/libhitool.so
%{_libdir}/himan-plugins/libhybrid_height.so
%{_libdir}/himan-plugins/libhybrid_pressure.so
%{_libdir}/himan-plugins/libicing.so
%{_libdir}/himan-plugins/libmonin_obukhov.so
%{_libdir}/himan-plugins/libluatool.so
%{_libdir}/himan-plugins/libncl.so
%{_libdir}/himan-plugins/libpop.so
%{_libdir}/himan-plugins/libpot.so
%{_libdir}/himan-plugins/libpot_gfs.so
%{_libdir}/himan-plugins/libprecipitation_rate.so
%{_libdir}/himan-plugins/libpreform_hybrid.so
%{_libdir}/himan-plugins/libpreform_pressure.so
%{_libdir}/himan-plugins/libprobability.so
%{_libdir}/himan-plugins/libqnh.so
%{_libdir}/himan-plugins/libquerydata.so
%{_libdir}/himan-plugins/libradon.so
%{_libdir}/himan-plugins/librelative_humidity.so
%{_libdir}/himan-plugins/libseaicing.so
%{_libdir}/himan-plugins/libsnow_drift.so
%{_libdir}/himan-plugins/libsplit_sum.so
%{_libdir}/himan-plugins/libstability.so
%{_libdir}/himan-plugins/libstability_simple.so
%{_libdir}/himan-plugins/libtke.so
%{_libdir}/himan-plugins/libtpot.so
%{_libdir}/himan-plugins/libtransformer.so
%{_libdir}/himan-plugins/libtropopause.so
%{_libdir}/himan-plugins/libturbulence.so
%{_libdir}/himan-plugins/libunstagger.so
%{_libdir}/himan-plugins/libvisibility.so
%{_libdir}/himan-plugins/libvvms.so
%{_libdir}/himan-plugins/libweather_code_2.so
%{_libdir}/himan-plugins/libwindvector.so
%{_libdir}/himan-plugins/libwriter.so

%files devel
%defattr(-,root,root,0644)
%{_prefix}/include/himan/plugins/*

%changelog
<<<<<<< HEAD
=======
* Thu Oct  8 2020 Mikko Partio <mikko.partio@fmi.fi> - 20.10.8-2.fmi
- Additional features to transformer
- Fix to turbulence
>>>>>>> 1b684d27
* Thu Oct  8 2020 Mikko Partio <mikko.partio@fmi.fi> - 20.10.8-1.fmi
- Improved aggregation/processing_type handling
- Gaussian spread for N2000 probabilities
* Mon Oct  5 2020 Mikko Partio <mikko.partio@fmi.fi> - 20.10.5-2.fmi
- Fix bug introduced while merging
* Mon Oct  5 2020 Mikko Partio <mikko.partio@fmi.fi> - 20.10.5-1.fmi
- precipitation_rate plugin to use float datatype
* Thu Oct  1 2020 Mikko Partio <mikko.partio@fmi.fi> - 20.10.1-1.fmi
- Reduced gpu memory usage for vector rotation
* Tue Sep 29 2020 Mikko Partio <mikko.partio@fmi.fi> - 20.9.29-1.fmi
- Small fix to grib1 output
* Thu Sep  3 2020 Mikko Partio <mikko.partio@fmi.fi> - 20.9.3-1.fmi
- cuda 11.0
- libs3 4.1
* Thu Aug 20 2020 Mikko Partio <mikko.partio@fmi.fi> - 20.8.20-2.fmi
- Bugfix
* Thu Aug 20 2020 Mikko Partio <mikko.partio@fmi.fi> - 20.8.20-1.fmi
- Remove very small precipitation from MEPS and similar models
* Wed Aug 19 2020 Mikko Partio <mikko.partio@fmi.fi> - 20.8.19-1.fmi
- Changes in util::Split()
- Change to as_grid query in radon plugin
* Mon Aug 17 2020 Mikko Partio <mikko.partio@fmi.fi> - 20.8.17-1.fmi
- Minor change to level.h
* Fri Aug 14 2020 Mikko Partio <mikko.partio@fmi.fi> - 20.8.14-1.fmi
- Fix radon query for rotlatlon areas
* Wed Aug 12 2020 Mikko Partio <mikko.partio@fmi.fi> - 20.8.12-1.fmi
- Support writing multiple grib messages in one file to s3
* Wed Jul 29 2020 Mikko Partio <mikko.partio@fmi.fi> - 20.7.29-1.fmi
- Backwards compatibility WRT grid_to_radon
* Tue Jul 28 2020 Mikko Partio <mikko.partio@fmi.fi> - 20.7.28-1.fmi
- Additions to luatool
* Thu Jul 23 2020 Mikko Partio <mikko.partio@fmi.fi> - 20.7.23-1.fmi
- Netsw radiation to split_sum
- Remove protocol from file (s3)
* Wed Jul 15 2020 Mikko Partio <mikko.partio@fmi.fi> - 20.7.15-1.fmi
- grib metadata workarounds for some ECMWF parameters
* Mon Jul 13 2020 Mikko Partio <mikko.partio@fmi.fi> - 20.7.13-1.fmi
- grid_to_neons compatibility
* Wed Jul  8 2020 Mikko Partio <mikko.partio@fmi.fi> - 20.7.8-1.fmi
- Newer fmidb
* Mon Jun 22 2020 Mikko Partio <mikko.partio@fmi.fi> - 20.6.22-1.fmi
- grib plugin code refactoring
* Mon May 25 2020 Mikko Partio <mikko.partio@fmi.fi> - 20.5.25-1.fmi
- Fix to grib
- Update to frost
* Wed May 13 2020 Mikko Partio <mikko.partio@fmi.fi> - 20.5.13-1.fmi
- Changes in himan-lib
- Other minor fixes
* Thu May  7 2020 Mikko Partio <mikko.partio@fmi.fi> - 20.5.7-1.fmi
- Rename CL-FT to CEIL-M
* Wed May  6 2020 Mikko Partio <mikko.partio@fmi.fi> - 20.5.6-1.fmi
- Add geotiff support
- Update to frost
* Tue Apr 28 2020 Mikko Partio <mikko.partio@fmi.fi> - 20.4.28-1.fmi
- HPGridType enum value changes 
* Mon Apr 27 2020 Mikko Partio <mikko.partio@fmi.fi> - 20.4.27-1.fmi
- Refactored grid-class structure
- Update to frost
* Thu Apr 23 2020 Mikko Partio <mikko.partio@fmi.fi> - 20.4.23-1.fmi
- Update to frost
- Update to pot
* Wed Apr 22 2020 Mikko Partio <mikko.partio@fmi.fi> - 20.4.22-1.fmi
- boost 1.69
* Mon Apr 20 2020 Mikko Partio <mikko.partio@fmi.fi> - 20.4.20-1.fmi
- Update to frost
* Wed Apr 15 2020 Mikko Partio <mikko.partio@fmi.fi> - 20.4.15-1.fmi
- Add severe frost (frost)
- Allow negative values for surface new LW radiation (split_sum)
* Tue Apr 14 2020 Mikko Partio <mikko.partio@fmi.fi> - 20.4.14-1.fmi
- Update to frost
* Wed Apr  8 2020 Mikko Partio <mikko.partio@fmi.fi> - 20.4.8-1.fmi
- New plugin frost
* Mon Apr  6 2020 Mikko Partio <mikko.partio@fmi.fi> - 20.4.6-1.fmi
- fmidb ABI change
* Thu Apr  2 2020 Mikko Partio <mikko.partio@fmi.fi> - 20.4.2-1.fmi
- Add support for ccsds packing
- Minor bugfixes
* Mon Mar  2 2020 Mikko Partio <mikko.partio@fmi.fi> - 20.3.2-2.fmi
- Add filename template support
- snow_drift minor tweaking
* Mon Mar  2 2020 Mikko Partio <mikko.partio@fmi.fi> - 20.3.2-1.fmi
- Improved lagged ensemble configuration
* Wed Feb 26 2020 Mikko Partio <mikko.partio@fmi.fi> - 20.2.26-1.fmi
- Fixes to probability filters
* Wed Feb 19 2020 Mikko Partio <mikko.partio@fmi.fi> - 20.2.19-2.fmi
- New release
* Wed Feb 19 2020 Mikko Partio <mikko.partio@fmi.fi> - 20.2.19-1.fmi
- Attempting to speed up writing to one big grib file
* Wed Feb  5 2020 Mikko Partio <mikko.partio@fmi.fi> - 20.2.5-1.fmi
- Minor fix to radon plugin
* Wed Jan 29 2020 Mikko Partio <mikko.partio@fmi.fi> - 20.1.29-1.fmi
- Support forecast type "statistical processing"
* Tue Jan 28 2020 Mikko Partio <mikko.partio@fmi.fi> - 20.1.28-1.fmi
- Reduce mutex scope when appending to grib files
* Mon Jan 27 2020 Mikko Partio <mikko.partio@fmi.fi> - 20.1.27-1.fmi
- Another fix for grib message indexing
* Fri Jan 24 2020 Mikko Partio <mikko.partio@fmi.fi> - 20.1.24-1.fmi
- Fix for grib message indexing
* Wed Jan 22 2020 Mikko Partio <mikko.partio@fmi.fi> - 20.1.22-1.fmi
- Add 120h snow accumulation to split sum
* Tue Jan 21 2020 Mikko Partio <mikko.partio@fmi.fi> - 20.1.21-1.fmi
- Support (limited) writing to S3
* Tue Dec 17 2019 Mikko Partio <mikko.partio@fmi.fi> - 19.12.17-1.fmi
- Support more file writing options
* Mon Nov 25 2019 Mikko Partio <mikko.partio@fmi.fi> - 19.11.25-1.fmi
- Cuda 10.1
* Tue Nov 19 2019 Mikko Partio <mikko.partio@fmi.fi> - 19.11.19-1.fmi
- Compile for compute capability 7.0
* Thu Nov 14 2019 Mikko Partio <mikko.partio@fmi.fi> - 19.11.14-1.fmi
- Add s3 read support
* Mon Nov 11 2019 Mikko Partio <mikko.partio@fmi.fi> - 19.11.11-1.fmi
- radon columns file_format_id&file_protocol_id in use
* Thu Nov  7 2019 Mikko Partio <mikko.partio@fmi.fi> - 19.11.7-1.fmi
- boost::thread replaced with std::thread
* Wed Oct 30 2019 Mikko Partio <mikko.partio@fmi.fi> - 19.10.30-1.fmi
- Use unpacking functions from fmigrib
* Mon Oct 28 2019 Mikko Partio <mikko.partio@fmi.fi> - 19.10.28-1.fmi
- correct data type for byte offset and length
* Fri Oct 25 2019 Mikko Partio <mikko.partio@fmi.fi> - 19.10.25-1.fmi
- Fix for snow_drift
- Support CMEPS style lagged ensembles
* Thu Oct 17 2019 Mikko Partio <mikko.partio@fmi.fi> - 19.10.17-1.fmi
- grib2 write xOfEndOfOverallTimeInterval
- radon columns byte_offset&byte_length in use
* Mon Oct  7 2019 Mikko Partio <mikko.partio@fmi.fi> - 19.10.7-1.fmi
- New fmigrib ABI
- Preliminary support for big gribs (many messages) in database
- Minor bugfixes
* Mon Sep 16 2019 Mikko Partio <mikko.partio@fmi.fi> - 19.9.16-1.fmi
- Add support for class processing_type
* Mon Sep  2 2019 Mikko Partio <mikko.partio@fmi.fi> - 19.9.2-1.fmi
- pop tweaking
* Thu Aug 29 2019 Mikko Partio <mikko.partio@fmi.fi> - 19.8.29-1.fmi
- blend fixes
* Wed Aug 28 2019 Mikko Partio <mikko.partio@fmi.fi> - 19.8.28-3.fmi
- More minor transformer tweaking
* Wed Aug 28 2019 Mikko Partio <mikko.partio@fmi.fi> - 19.8.28-2.fmi
- Minor transformer tweaking
* Wed Aug 28 2019 Mikko Partio <mikko.partio@fmi.fi> - 19.8.28-1.fmi
- Minor blend tweaking
* Tue Aug 27 2019 Mikko Partio <mikko.partio@fmi.fi> - 19.8.27-2.fmi
- Allow missing values for CSI when producing probabilities
* Tue Aug 27 2019 Mikko Partio <mikko.partio@fmi.fi> - 19.8.27-1.fmi
- Adding support for vector rotation to projection north
* Tue Jun 18 2019 Mikko Partio <mikko.partio@fmi.fi> - 19.6.18-3.fmi
- Bugfix for auto_taf
* Tue Jun 18 2019 Mikko Partio <mikko.partio@fmi.fi> - 19.6.18-2.fmi
- windvector to single precision
* Tue Jun 18 2019 Mikko Partio <mikko.partio@fmi.fi> - 19.6.18-1.fmi
- vvms to single precision
* Mon Jun 17 2019 Mikko Partio <mikko.partio@fmi.fi> - 19.6.17-1.fmi
- cape/500m performance optimization
* Thu Jun 13 2019 Mikko Partio <mikko.partio@fmi.fi> - 19.6.13-2.fmi
- Fix numerical_functions regression
* Thu Jun 13 2019 Mikko Partio <mikko.partio@fmi.fi> - 19.6.13-1.fmi
- pot v2.6
* Wed Jun 12 2019 Mikko Partio <mikko.partio@fmi.fi> - 19.6.12-2.fmi
- hybrid_height: fallback method for MNWC sub-hour
* Wed Jun 12 2019 Mikko Partio <mikko.partio@fmi.fi> - 19.6.12-1.fmi
- numerical_functions tweaking
* Wed May 15 2019 Mikko Partio <mikko.partio@fmi.fi> - 19.5.15-1.fmi
- Reduce2DGPU added
* Mon May  6 2019 Mikko Partio <mikko.partio@fmi.fi> - 19.5.6-2.fmi
- Stability crash bugfix
* Mon May  6 2019 Mikko Partio <mikko.partio@fmi.fi> - 19.5.6-1.fmi
- Add time_duration class
- Stability updates
* Mon Apr 29 2019 Mikko Partio <mikko.partio@fmi.fi> - 19.4.29-1.fmi
- cape plugin bugfix
- Stability updates
* Thu Apr 25 2019 Mikko Partio <mikko.partio@fmi.fi> - 19.4.25-1.fmi
- Stability updates
* Wed Apr 24 2019 Mikko Partio <mikko.partio@fmi.fi> - 19.4.24-1.fmi
- Added convective severity index
* Thu Apr 11 2019 Mikko Partio <mikko.partio@fmi.fi> - 19.4.11-1.fmi
- More cape tuning
* Mon Apr  8 2019 Mikko Partio <mikko.partio@fmi.fi> - 19.4.8-1.fmi
- cape tuning
- time interpolation support for transformer
* Mon Apr  1 2019 Mikko Partio <mikko.partio@fmi.fi> - 19.4.1-1.fmi
- pot fix
* Wed Mar 27 2019 Mikko Partio <mikko.partio@fmi.fi> - 19.3.27-1.fmi
- fetcher, radon tweaking
* Tue Mar 26 2019 Mikko Partio <mikko.partio@fmi.fi> - 19.3.26-1.fmi
- snow_drift tweaking
* Tue Mar 19 2019 Mikko Partio <mikko.partio@fmi.fi> - 19.3.19-1.fmi
- tropopause fix
* Wed Mar  6 2019 Mikko Partio <mikko.partio@fmi.fi> - 19.3.6-1.fmi
- Changes to snow_drift
- RHEL7.6 build
* Tue Feb 26 2019 Mikko Partio <mikko.partio@fmi.fi> - 19.2.26-1.fmi
- ncl changed to use hitool
* Tue Feb 19 2019 Mikko Partio <mikko.partio@fmi.fi> - 19.2.19-2.fmi
- luatool with preliminary single precision support
* Tue Feb 19 2019 Mikko Partio <mikko.partio@fmi.fi> - 19.2.19-1.fmi
- configuration api change
* Fri Feb 15 2019 Mikko Partio <mikko.partio@fmi.fi> - 19.2.15-1.fmi
- blend updates
* Wed Feb 13 2019 Mikko Partio <mikko.partio@fmi.fi> - 19.2.13-1.fmi
- blend updates
* Tue Feb 12 2019 Mikko Partio <mikko.partio@fmi.fi> - 19.2.12-1.fmi
- Minor changes to grib plugin
* Mon Feb 11 2019 Mikko Partio <mikko.partio@fmi.fi> - 19.2.11-1.fmi
- fractile, probability in single precision
- Fix for luatool info cycling issue
* Tue Feb  5 2019 Mikko Partio <mikko.partio@fmi.fi> - 19.2.5-1.fmi
- fractile, radon optimization
* Mon Feb  4 2019 Mikko Partio <mikko.partio@fmi.fi> - 19.2.4-1.fmi
- Fixes to blend
* Mon Jan 28 2019 Mikko Partio <mikko.partio@fmi.fi> - 19.1.28-1.fmi
- fractile changes
* Wed Jan 23 2019 Mikko Partio <mikko.partio@fmi.fi> - 19.1.23-1.fmi
- Fixes to blend, radon
* Tue Jan 15 2019 Mikko Partio <mikko.partio@fmi.fi> - 19.1.15-1.fmi
- Allow lua scripts to change thread distribution type
* Mon Jan 14 2019 Mikko Partio <mikko.partio@fmi.fi> - 19.1.14-1.fmi
- Fixes to blend
* Mon Jan  7 2019 Mikko Partio <mikko.partio@fmi.fi> - 19.1.7-1.fmi
- cape gpu memory optimization
* Wed Jan  2 2019 Mikko Partio <mikko.partio@fmi.fi> - 19.1.2-1.fmi
- Fixing hybrid_height perf regression
* Thu Dec 20 2018 Mikko Partio <mikko.partio@fmi.fi> - 18.12.20-1.fmi
- cape-plugin: LFC max height lowered to ~250hPa
* Wed Dec 19 2018 Mikko Partio <mikko.partio@fmi.fi> - 18.12.19-1.fmi
- Even more snow_drift tuning
* Thu Dec 13 2018 Mikko Partio <mikko.partio@fmi.fi> - 18.12.13-1.fmi
- More snow_drift tuning
* Tue Dec 11 2018 Mikko Partio <mikko.partio@fmi.fi> - 18.12.11-1.fmi
- snow_drift analysis producer to 107 (LAPS FIN)
* Mon Nov 26 2018 Mikko Partio <mikko.partio@fmi.fi> - 18.11.26-2.fmi
- Minor addition to snow_drif
* Mon Nov 26 2018 Mikko Partio <mikko.partio@fmi.fi> - 18.11.26-1.fmi
- New plugin snow_drift
- Improved accuracy for grib2/stereographic projection dx&dy 
- Reduce cape GPU memory requirements
* Wed Nov 21 2018 Mikko Partio <mikko.partio@fmi.fi> - 18.11.21-1.fmi
- Minor fixes
* Tue Nov 20 2018 Mikko Partio <mikko.partio@fmi.fi> - 18.11.20-1.fmi
- mucape algorithm changes
* Mon Nov 19 2018 Mikko Partio <mikko.partio@fmi.fi> - 18.11.19-1.fmi
- More preform_hybrid optimization
* Tue Nov 13 2018 Mikko Partio <mikko.partio@fmi.fi> - 18.11.13-1.fmi
- preform_hybrid optimization
* Tue Nov  8 2018 Mikko Partio <mikko.partio@fmi.fi> - 18.11.8-1.fmi
- Updates to blend
* Wed Nov  7 2018 Mikko Partio <mikko.partio@fmi.fi> - 18.11.7-1.fmi
- Updates to blend
* Mon Nov  5 2018 Mikko Partio <mikko.partio@fmi.fi> - 18.11.5-1.fmi
- Single precision for hybrid_pressure, hybrid_height, relative-humidity
- Fix for transformer / target forecast type
* Thu Nov  1 2018 Mikko Partio <mikko.partio@fmi.fi> - 18.11.1-1.fmi
- Remove HPVersionNumber
- (Integrated) single precision support for cape
- Single precision for icing
* Wed Oct 31 2018 Mikko Partio <mikko.partio@fmi.fi> - 18.10.31-1.fmi
- Add float support for Himan core
- Reworked thread work distribution
* Mon Oct 29 2018 Mikko Partio <mikko.partio@fmi.fi> - 18.10.29-1.fmi
- Minor changes to blend
* Tue Oct 23 2018 Mikko Partio <mikko.partio@fmi.fi> - 18.10.23-1.fmi
- packing as template
* Mon Oct 22 2018 Mikko Partio <mikko.partio@fmi.fi> - 18.10.22-1.fmi
- hitool as template
- gust bugfix
* Thu Oct 18 2018 Mikko Partio <mikko.partio@fmi.fi> - 18.10.18-1.fmi
- Fetcher and writer as templates
* Tue Oct 16 2018 Mikko Partio <mikko.partio@fmi.fi> - 18.10.16-2.fmi
- Bugfix for relative_humidity
* Tue Oct 16 2018 Mikko Partio <mikko.partio@fmi.fi> - 18.10.16-1.fmi
- AB moved to level
* Mon Oct 15 2018 Mikko Partio <mikko.partio@fmi.fi> - 18.10.15-1.fmi
- info-class as template
* Wed Oct 10 2018 Mikko Partio <mikko.partio@fmi.fi> - 18.10.10-1.fmi
- Refactoring plugin_configuration
* Mon Oct  8 2018 Mikko Partio <mikko.partio@fmi.fi> - 18.10.8-2.fmi
- Use typeOfStatisticalProcessing to determine param_id in GRIB2
* Mon Oct  8 2018 Mikko Partio <mikko.partio@fmi.fi> - 18.10.8-1.fmi
- Fixing missing data lookup
* Fri Oct  5 2018 Mikko Partio <mikko.partio@fmi.fi> - 18.10.5-1.fmi
- Minor cleanup
- Fix for strange case where wrong GPU processing function was called
* Wed Oct  3 2018 Mikko Partio <mikko.partio@fmi.fi> - 18.10.3-1.fmi
- New interpolation scheme
* Thu Sep 20 2018 Mikko Partio <mikko.partio@fmi.fi> - 18.9.20-3.fmi
- Fixing pot_gfs
* Thu Sep 20 2018 Mikko Partio <mikko.partio@fmi.fi> - 18.9.20-2.fmi
- Fixing MNWC visibility
* Thu Sep 20 2018 Mikko Partio <mikko.partio@fmi.fi> - 18.9.20-1.fmi
- Moving data away from grid
* Fri Sep 14 2018 Mikko Partio <mikko.partio@fmi.fi> - 18.9.14-1.fmi
- Minor fix to visibility,preform_hybrid
* Mon Sep 10 2018 Mikko Partio <mikko.partio@fmi.fi> - 18.9.10-1.fmi
- Minor fix to blend
* Thu Sep  6 2018 Mikko Partio <mikko.partio@fmi.fi> - 18.9.6-1.fmi
- Minor fix to cape-plugin/CIN
* Tue Sep  4 2018 Mikko Partio <mikko.partio@fmi.fi> - 18.9.4-1.fmi
- Minor fixes
* Mon Sep  3 2018 Mikko Partio <mikko.partio@fmi.fi> - 18.9.3-1.fmi
- Bugfix to weather_code_2
* Wed Aug 29 2018 Mikko Partio <mikko.partio@fmi.fi> - 18.8.29-1.fmi
- Changes in pot, blend
* Tue Aug 28 2018 Mikko Partio <mikko.partio@fmi.fi> - 18.8.28-1.fmi
- Chang in grid class inheritance structure
* Wed Aug 22 2018 Mikko Partio <mikko.partio@fmi.fi> - 18.8.22-1.fmi
- Fix memory leak in cuda functions
* Mon Aug 20 2018 Mikko Partio <mikko.partio@fmi.fi> - 18.8.20-2.fmi
- More fixing to windvector
* Mon Aug 20 2018 Mikko Partio <mikko.partio@fmi.fi> - 18.8.20-1.fmi
- Minorish optimization to icing, windvector
* Fri Aug 17 2018 Mikko Partio <mikko.partio@fmi.fi> - 18.8.17-1.fmi
- pot fix
* Thu Aug 16 2018 Mikko Partio <mikko.partio@fmi.fi> - 18.8.16-1.fmi
- Blend fixes
- CAPE shear with MUCAPE
- split_sum writes empty grids
* Tue Aug  7 2018 Mikko Partio <mikko.partio@fmi.fi> - 18.8.7-1.fmi
- Blend fixes
- Minor changes to cape
- RHEL7.5 build
* Thu Jul  5 2018 Mikko Partio <mikko.partio@fmi.fi> - 18.7.5-1.fmi
- Additions to earth_shape functionality
* Mon Jun 18 2018 Mikko Partio <mikko.partio@fmi.fi> - 18.6.18-1.fmi
- Blend fixes
- Luatool tweaking
* Fri Jun 15 2018 Mikko Partio <mikko.partio@fmi.fi> - 18.6.15-1.fmi
- Add pot for gfs (legacy version)
* Thu Jun 14 2018 Mikko Partio <mikko.partio@fmi.fi> - 18.6.14-1.fmi
- Performance optimization to cape/500m
- Minor additions to luatool
* Tue Jun 12 2018 Mikko Partio <mikko.partio@fmi.fi> - 18.6.12-1.fmi
- Blend fixes
- Grib fixes
* Mon Jun 11 2018 Mikko Partio <mikko.partio@fmi.fi> - 18.6.11-1.fmi
- MNWC in 15 minute resolution
* Thu Jun  7 2018 Mikko Partio <mikko.partio@fmi.fi> - 18.6.7-1.fmi
- Minor luatool changes
* Tue Jun  5 2018 Mikko Partio <mikko.partio@fmi.fi> - 18.6.5-1.fmi
- Blend fixes
- Generalized version of Filter2D
* Mon Jun  4 2018 Mikko Partio <mikko.partio@fmi.fi> - 18.6.4-1.fmi
- Blend fixes
* Mon May 21 2018 Mikko Partio <mikko.partio@fmi.fi> - 18.5.21-1.fmi
- pot v2.5
* Wed May 16 2018 Mikko Partio <mikko.partio@fmi.fi> - 18.5.16-1.fmi
- Blend fixes
- Write LaDInDegrees to grib (stereographic and lcc projections)
* Tue May  8 2018 Mikko Partio <mikko.partio@fmi.fi> - 18.5.8-1.fmi
- Blend fixes
* Thu May  3 2018 Mikko Partio <mikko.partio@fmi.fi> - 18.5.3-1.fmi
- Blend fixes
* Wed May  2 2018 Mikko Partio <mikko.partio@fmi.fi> - 18.5.2-1.fmi
- Stricter compiler warning flags
- Support for producers 7 & 207
- Blend fixes
- Misc bug fixes
* Wed Apr 25 2018 Mikko Partio <mikko.partio@fmi.fi> - 18.4.25-1.fmi
- preform_pressure fix
* Tue Apr 24 2018 Mikko Partio <mikko.partio@fmi.fi> - 18.4.24-1.fmi
- Unstagger fix
- Support rotation with transformer
- Allow missing values for some parameters in probability
* Wed Apr 18 2018 Mikko Partio <mikko.partio@fmi.fi> - 18.4.18-1.fmi
- Changes to blend
* Mon Apr 16 2018 Mikko Partio <mikko.partio@fmi.fi> - 18.4.16-2.fmi
- Built with cuda 9.1
* Mon Apr 16 2018 Mikko Partio <mikko.partio@fmi.fi> - 18.4.16-1.fmi
- Changes to blend
* Tue Apr 10 2018 Mikko Partio <mikko.partio@fmi.fi> - 18.4.10-1.fmi
- New boost
* Mon Apr  9 2018 Mikko Partio <mikko.partio@fmi.fi> - 18.4.9-1.fmi
- Rotation fix for u & v components
* Tue Apr  3 2018 Mikko Partio <mikko.partio@fmi.fi> - 18.4.3-1.fmi
- Recognize earth shape when reading / writing grib
- Produce average mixing ratio at stability plugin
* Tue Mar 27 2018 Mikko Partio <mikko.partio@fmi.fi> - 18.3.27-1.fmi
- Tropopause tuning
* Mon Mar 26 2018 Mikko Partio <mikko.partio@fmi.fi> - 18.3.26-1.fmi
- vvms cuda in single precision
- cape smallish bugfix
* Thu Mar 15 2018 Mikko Partio <mikko.partio@fmi.fi> - 18.3.15-1.fmi
- Fix for transformer
* Wed Mar 14 2018 Mikko Partio <mikko.partio@fmi.fi> - 18.3.14-1.fmi
- Remove vvms double data fetch
* Wed Mar  7 2018 Mikko Partio <mikko.partio@fmi.fi> - 18.3.7-1.fmi
- Removing plugins weather_symbol, weather_code_1
- vvms plugin to single precision
* Mon Mar  5 2018 Mikko Partio <mikko.partio@fmi.fi> - 18.3.5-2.fmi
- Tweaking stereographic area parameters
* Mon Mar  5 2018 Mikko Partio <mikko.partio@fmi.fi> - 18.3.5-1.fmi
- New plugin tropopause
* Sat Feb 24 2018 Mikko Partio <mikko.partio@fmi.fi> - 18.2.24-1.fmi
- Hotfix to situation where cape plugin does not find LFC
* Thu Feb 22 2018 Mikko Partio <mikko.partio@fmi.fi> - 18.2.22-1.fmi
- Minor fix for cape
* Tue Feb 20 2018 Mikko Partio <mikko.partio@fmi.fi> - 18.2.20-3.fmi
- Fix relative_humidity scaling with missing values
* Tue Feb 20 2018 Mikko Partio <mikko.partio@fmi.fi> - 18.2.20-2.fmi
- grib-plugin support for three new prec form values
- bugfix for transformer
* Tue Feb 20 2018 Mikko Partio <mikko.partio@fmi.fi> - 18.2.20-1.fmi
- fmigrib api change
* Tue Feb 13 2018 Mikko Partio <mikko.partio@fmi.fi> - 18.2.13-1.fmi
- cape in single precision
* Mon Feb 12 2018 Mikko Partio <mikko.partio@fmi.fi> - 18.2.12-1.fmi
- Icing changes
* Thu Feb  6 2018 Mikko Partio <mikko.partio@fmi.fi> - 18.2.8-1.fmi
- radon, transformer changes
* Mon Jan 29 2018 Mikko Partio <mikko.partio@fmi.fi> - 18.1.29-2.fmi
- Reduced logging for some classes
* Mon Jan 29 2018 Mikko Partio <mikko.partio@fmi.fi> - 18.1.29-1.fmi
- cache optimization
- Potential precipitation form from preform_pressure
- grib level --> himan level mapping from database
* Wed Jan 24 2018 Mikko Partio <mikko.partio@fmi.fi> - 18.1.24-2.fmi
- fmigrib api change
* Wed Jan 24 2018 Mikko Partio <mikko.partio@fmi.fi> - 18.1.24-1.fmi
- luatool bugfix
* Mon Jan 15 2018 Mikko Partio <mikko.partio@fmi.fi> - 18.1.15-1.fmi
- luatool bugfix
* Fri Jan 12 2018 Mikko Partio <mikko.partio@fmi.fi> - 18.1.12-1.fmi
- Fix stability level value order
* Tue Jan  9 2018 Mikko Partio <mikko.partio@fmi.fi> - 18.1.9-2.fmi
- Due to existing dependencies stability is split to two plugins
* Tue Jan  9 2018 Mikko Partio <mikko.partio@fmi.fi> - 18.1.9-1.fmi
- Stability changes
* Mon Jan  8 2018 Mikko Partio <mikko.partio@fmi.fi> - 18.1.8-1.fmi
- Cape performance optimization
* Fri Jan  5 2018 Mikko Partio <mikko.partio@fmi.fi> - 18.1.5-1.fmi
- Bugfixes to cape, cache
- Improved cache add performance
- Fixed cache label to contain possible second level value
- Fixed aggregation information passing to grib file
* Tue Jan  2 2018 Mikko Partio <mikko.partio@fmi.fi> - 18.1.2-1.fmi
- cape plugin float support for some operations
* Wed Dec 27 2017 Mikko Partio <mikko.partio@fmi.fi> - 17.12.27-1.fmi
- grib read optimizations
- cache mutex fixes
* Thu Dec 21 2017 Mikko Partio <mikko.partio@fmi.fi> - 17.12.21-1.fmi
- Use gaussian spread for continuous parameter probabilities
- Set probability data range to 0 .. 1
* Tue Dec 12 2017 Mikko Partio <mikko.partio@fmi.fi> - 17.12.12-1.fmi
- pressure delta level number change
* Fri Dec  8 2017 Mikko Partio <mikko.partio@fmi.fi> - 17.12.8-1.fmi
- Update to auto_taf, grib
* Thu Dec  7 2017 Mikko Partio <mikko.partio@fmi.fi> - 17.12.7-1.fmi
- Parameter name updates to radon for cloud layer parameters
* Mon Dec  4 2017 Mikko Partio <mikko.partio@fmi.fi> - 17.12.4-1.fmi
- Support for ss_state table updates
* Wed Nov 29 2017 Mikko Partio <mikko.partio@fmi.fi> - 17.11.29-1.fmi
- probability refactoring
* Sun Nov 26 2017 Mikko Partio <mikko.partio@fmi.fi> - 17.11.24-1.fmi
- Hotfixing auto_taf
* Fri Nov 24 2017 Mikko Partio <mikko.partio@fmi.fi> - 17.11.24-1.fmi
- preform-hybrid bugfix
* Wed Nov 22 2017 Mikko Partio <mikko.partio@fmi.fi> - 17.11.22-1.fmi
- Update to auto_taf
- Remove double-packing from grib plugin
* Fri Nov 17 2017 Mikko Partio <mikko.partio@fmi.fi> - 17.11.17-1.fmi
- Tweaking of radon and probability plugins
* Tue Nov 14 2017 Mikko Partio <mikko.partio@fmi.fi> - 17.11.14-1.fmi
- Bugfix to cape
- hybrid_height performance improvements
* Mon Nov 13 2017 Mikko Partio <mikko.partio@fmi.fi> - 17.11.13-1.fmi
- Update to auto_taf
- probability performance improvements
* Thu Nov  9 2017 Mikko Partio <mikko.partio@fmi.fi> - 17.11.9-1.fmi
- grib plugin optimization
- transformer copies source parameter aggregation info if needed
* Wed Nov  8 2017 Mikko Partio <mikko.partio@fmi.fi> - 17.11.8-2.fmi
- Update to auto_taf
* Wed Nov  8 2017 Mikko Partio <mikko.partio@fmi.fi> - 17.11.8-1.fmi
- Radon previ read optimization
* Mon Nov  6 2017 Mikko Partio <mikko.partio@fmi.fi> - 17.11.6-1.fmi
- Update to auto_taf and grib
* Thu Oct 26 2017 Mikko Partio <mikko.partio@fmi.fi> - 17.10.26-1.fmi
- Update to auto_taf
* Wed Oct 25 2017 Mikko Partio <mikko.partio@fmi.fi> - 17.10.25-1.fmi
- New fmigrib
* Fri Oct 20 2017 Mikko Partio <mikko.partio@fmi.fi> - 17.10.20-1.fmi
- auto_taf fixes
* Thu Oct 19 2017 Mikko Partio <mikko.partio@fmi.fi> - 17.10.19-1.fmi
- Add auto_taf plugin
* Wed Oct 18 2017 Mikko Partio <mikko.partio@fmi.fi> - 17.10.18-1.fmi
- Add blend plugin
- Fixes to cape
* Mon Oct 16 2017 Mikko Partio <mikko.partio@fmi.fi> - 17.10.16-1.fmi
- Fix to turbulence with lambert projection
* Tue Oct 10 2017 Mikko Partio <mikko.partio@fmi.fi> - 17.10.10-1.fmi
- Fix to luatool global variable inheriting
* Mon Oct  9 2017 Mikko Partio <mikko.partio@fmi.fi> - 17.10.9-1.fmi
- preform_hybrid update
* Thu Oct  5 2017 Mikko Partio <mikko.partio@fmi.fi> - 17.10.5-1.fmi
- Proper fix for cape plugin issue
* Wed Oct  4 2017 Mikko Partio <mikko.partio@fmi.fi> - 17.10.4-1.fmi
- Fix cape issue where some times were not calculated properly
- Add comparison type configuration option to probability plugin
* Tue Oct  3 2017 Mikko Partio <mikko.partio@fmi.fi> - 17.10.3-2.fmi
- Fix segfault in fetcher when U or V component was not found
* Tue Oct  3 2017 Mikko Partio <mikko.partio@fmi.fi> - 17.10.3-1.fmi
- Fix GPU memory leak from cape plugin
* Mon Oct  2 2017 Mikko Partio <mikko.partio@fmi.fi> - 17.10.2-1.fmi
- Sparse info support
- cape-plugin: LPL parameter outpu
- grib-plugin: fix grib2 pressure level value
- pot-plugin: replace Harmonie with MEPS
* Wed Sep 27 2017 Mikko Partio <mikko.partio@fmi.fi> - 17.9.27-1.fmi
- Fix PROB-TC-5 calculation
* Tue Sep 26 2017 Mikko Partio <mikko.partio@fmi.fi> - 17.9.26-1.fmi
- Fix for missing value handling when reading from grib
* Mon Sep 25 2017 Mikko Partio <mikko.partio@fmi.fi> - 17.9.25-1.fmi
- Remove Oracle support
* Thu Sep 21 2017 Mikko Partio <mikko.partio@fmi.fi> - 17.9.21-1.fmi
- Update to preform_hybrid
* Thu Sep 14 2017 Mikko Partio <mikko.partio@fmi.fi> - 17.9.14-1.fmi
- First/last EL for cape plugin
* Tue Sep 12 2017 Mikko Partio <mikko.partio@fmi.fi> - 17.9.12-3.fmi
- Add stack trace functionality
* Tue Sep 12 2017 Mikko Partio <mikko.partio@fmi.fi> - 17.9.12-2.fmi
- Bugfixes for grib / precipitation form
* Tue Sep 12 2017 Mikko Partio <mikko.partio@fmi.fi> - 17.9.12-1.fmi
- Bugfixes for grib, pot
* Mon Sep 11 2017 Mikko Partio <mikko.partio@fmi.fi> - 17.9.11-1.fmi
- Replace kFloatMissing with nan
* Thu Sep  7 2017 Mikko Partio <mikko.partio@fmi.fi> - 17.9.7-1.fmi
- Support for NVidia Pascal GP100 (CC 6.0)
* Tue Aug 29 2017 Mikko Partio <mikko.partio@fmi.fi> - 17.8.29-1.fmi
- boost 1.65
* Mon Aug 28 2017 Mikko Partio <mikko.partio@fmi.fi> - 17.8.28-1.fmi
- Fix grib plugin time formatting issue
* Thu Aug 24 2017 Mikko Partio <mikko.partio@fmi.fi> - 17.8.24-1.fmi
- strict mode for pot plugin
* Tue Aug 22 2017 Mikko Partio <mikko.partio@fmi.fi> - 17.8.22-1.fmi
- hybrid_height optimization
* Mon Aug 21 2017 Mikko Partio <mikko.partio@fmi.fi> - 17.8.21-1.fmi
- General code cleanup
- Level type fixes
- Adding async execution mode for plugins
* Mon Aug 14 2017 Mikko Partio <mikko.partio@fmi.fi> - 17.8.14-1.fmi
- Database access optimization
- split_sum cleanup
- visibility fix for inconsistent precipitation parameter access wrt preform_hybrid
* Tue Aug  8 2017 Mikko Partio <mikko.partio@fmi.fi> - 17.8.8-1.fmi
- Calculate meps hybrid level height using geopotential
* Thu Aug  3 2017 Mikko Partio <mikko.partio@fmi.fi> - 17.8.3-1.fmi
- Re-execute radon SELECT if deadlock occurs
* Tue Aug  1 2017 Mikko Partio <mikko.partio@fmi.fi> - 17.8.1-1.fmi
- Removing logger_factory
- One less memory allocation when reading grib
* Mon Jul 17 2017 Mikko Partio <mikko.partio@fmi.fi> - 17.7.17-1.fmi
- Removing timer_factory
- Manual ANALYZE when first inserting to radon
* Wed Jun 21 2017 Mikko Partio <mikko.partio@fmi.fi> - 17.6.21-3.fmi
- Fix for neons grib2 metadata
* Wed Jun 21 2017 Mikko Partio <mikko.partio@fmi.fi> - 17.6.21-2.fmi
- Fix fractile so that missing data does not stop Himan execution
* Wed Jun 21 2017 Mikko Partio <mikko.partio@fmi.fi> - 17.6.21-1.fmi
- Previ data fetch optimizations
- POT version 2.1
- Fix probability so that missing data does not stop Himan execution
- Correct thread count for hybrid_height/ensembles
* Thu Jun 15 2017 Mikko Partio <mikko.partio@fmi.fi> - 17.6.15-1.fmi
- More accurate MOL
- Cape plugin support for meps
* Mon Jun 12 2017 Mikko Partio <mikko.partio@fmi.fi> - 17.6.12-2.fmi
- New producer 243 for per-member post-processed ECMWF ENS
* Mon Jun 12 2017 Mikko Partio <mikko.partio@fmi.fi> - 17.6.12-1.fmi
- cape-plugin fixes
- preform grib2 numbering encode/decode moved to grib-plugin
* Thu Jun  8 2017 Mikko Partio <mikko.partio@fmi.fi> - 17.6.8-1.fmi
- More fine-tuning of visibility
- Fix for gust/meps
- Write radon metadata firectly to table partition
* Fri Jun  2 2017 Mikko Partio <mikko.partio@fmi.fi> - 17.6.2-1.fmi
- Fine-tuning visibility
* Thu Jun  1 2017 Mikko Partio <mikko.partio@fmi.fi> - 17.6.1-1.fmi
- Per-station limits for probability
- hybrid_pressure fix for ENS data
* Wed May 31 2017 Mikko Partio <mikko.partio@fmi.fi> - 17.5.31-1.fmi
- Fix for CAPE500m starting values
* Tue May 30 2017 Mikko Partio <mikko.partio@fmi.fi> - 17.5.30-1.fmi
- Tweak to visibility
- Support for ENS per-member calculations
- Fix for MUCIN
* Tue May 23 2017 Mikko Partio <mikko.partio@fmi.fi> - 17.5.23-1.fmi
- Update to visibility
* Tue May 16 2017 Mikko Partio <mikko.partio@fmi.fi> - 17.5.16-1.fmi
- dewpoint produces now TD-K
* Mon May 15 2017 Mikko Partio <mikko.partio@fmi.fi> - 17.5.15-1.fmi
- Updated CSV reading and writing
- Additions to luatool
* Tue Apr 18 2017 Mikko Partio <mikko.partio@fmi.fi> - 17.4.18-1.fmi
- pop plugin: allow previous ECMWF forecast to be missing
- Remove crash when listing plugins and database password was not set
* Tue Apr 11 2017 Mikko Partio <mikko.partio@fmi.fi> - 17.4.11-1.fmi
- Cape plugin fix for GPU code bug
* Thu Apr  6 2017 Mikko Partio <mikko.partio@fmi.fi> - 17.4.6-2.fmi
- Hotfix for database fetch issue
* Thu Apr  6 2017 Mikko Partio <mikko.partio@fmi.fi> - 17.4.6-1.fmi
- Further safeguards for fractile & NaNs 
- Add nodatabase mode
- New newbase
- New fmigrib
- New fmidb
- New eccodes
* Tue Apr  4 2017 Mikko Partio <mikko.partio@fmi.fi> - 17.4.4-1.fmi
- fractile another NaN fix
* Mon Apr  3 2017 Mikko Partio <mikko.partio@fmi.fi> - 17.4.3-1.fmi
- gust Hirlam support
- cape fix EL level search
- fractile fix NaN issues
* Thu Mar 30 2017 Mikko Partio <mikko.partio@fmi.fi> - 17.3.30-1.fmi
- Hotfix for fetcher database access
* Wed Mar 29 2017 Mikko Partio <mikko.partio@fmi.fi> - 17.3.29-1.fmi
- Hotfix for sticky param cache, code refactoring
* Mon Mar 27 2017 Mikko Partio <mikko.partio@fmi.fi> - 17.3.27-1.fmi
- Lagged ensemble support for luatool
- Sticky param cache for fetcher
* Wed Mar 15 2017 Mikko Partio <mikko.partio@fmi.fi> - 17.3.15-1.fmi
- General cleanup
- MUCAPE starting value fix 
* Tue Mar  7 2017 Mikko Partio <mikko.partio@fmi.fi> - 17.3.7-1.fmi
- Improved performance of cache read
- Additions to split_sum
* Thu Feb 23 2017 Mikko Partio <mikko.partio@fmi.fi> - 17.2.23-1.fmi
- Revised gust
* Tue Feb 21 2017 Mikko Partio <mikko.partio@fmi.fi> - 17.2.21-1.fmi
- grib plugin refactoring
- Removed roughness plugin
* Fri Feb 17 2017 Mikko Partio <mikko.partio@fmi.fi> - 17.2.17-1.fmi
- raw_time changes in himan-lib
* Mon Feb 13 2017 Mikko Partio <mikko.partio@fmi.fi> - 17.2.13-1.fmi
- New newbase
- time_lagged ensemble
- Improved aux file read
- Leap year fix for raw_time
- CAPE MoistLift optimization
- Apply scale+base when writing querydata
- Added plugin documentation
* Mon Jan 30 2017 Mikko Partio <mikko.partio@fmi.fi> - 17.1.30-1.fmi
- Dependency to open sourced Newbase
* Tue Jan 17 2017 Mikko Partio <mikko.partio@fmi.fi> - 17.1.17-1.fmi
- VerticalHeightGreaterThan/LessThan added to hitool 
  and luatool
- Ground level type fixes for frost lua
* Thu Jan 12 2017 Mikko Partio <mikko.partio@fmi.fi> - 17.1.12-2.fmi
- Another bugfix 
* Thu Jan 12 2017 Mikko Partio <mikko.partio@fmi.fi> - 17.1.12-1.fmi
- Bugfix for preform_hybrid (STU-4906)
* Tue Jan  3 2017 Mikko Partio <mikko.partio@fmi.fi> - 17.1.3-1.fmi
- Standard deviation for fractile plugin
* Thu Dec 29 2016 Mikko Partio <mikko.partio@fmi.fi> - 16.12.29-1.fmi
- Reworked vector component rotation
* Tue Dec 20 2016 Mikko Partio <mikko.partio@fmi.fi> - 16.12.20-1.fmi
- Hotfix for querydata plugin crashhh
* Mon Dec 19 2016 Mikko Partio <mikko.partio@fmi.fi> - 16.12.19-2.fmi
- Map grib1 level 103 to mean sea
* Mon Dec 19 2016 Mikko Partio <mikko.partio@fmi.fi> - 16.12.19-1.fmi
- Three hour snow accumulation (split_sum)
* Thu Dec 15 2016 Mikko Partio <mikko.partio@fmi.fi> - 16.12.15-1.fmi
- Min2D exposure to luatool
* Fri Dec  9 2016 Mikko Partio <mikko.partio@fmi.fi> - 16.12.9-1.fmi
- SLES accomodations
- fmidb API change
* Wed Dec  7 2016 Mikko Partio <mikko.partio@fmi.fi> - 16.12.7-2.fmi
- Cuda 8
* Wed Dec  7 2016 Mikko Partio <mikko.partio@fmi.fi> - 16.12.7-1.fmi
- ensemble in luatool
* Tue Nov 22 2016 Mikko Partio <mikko.partio@fmi.fi> - 16.11.22-1.fmi
- fractile and probability mising value changes
- fixing non-cuda build for windvector
* Thu Nov 10 2016 Mikko Partio <mikko.partio@fmi.fi> - 16.11.10-1.fmi
- Fractile bugfix
* Tue Nov  8 2016 Mikko Partio <mikko.partio@fmi.fi> - 16.11.8-2.fmi
- hybrid_height bugfix
* Tue Nov  8 2016 Mikko Partio <mikko.partio@fmi.fi> - 16.11.8-1.fmi
- MEPS compatibility
* Tue Nov  1 2016 Mikko Partio <mikko.partio@fmi.fi> - 16.11.1-1.fmi
- Custom fractiles
* Thu Oct 27 2016 Mikko Partio <mikko.partio@fmi.fi> - 16.10.27-1.fmi
- Hotfix for radon query problem
* Wed Oct 26 2016 Mikko Partio <mikko.partio@fmi.fi> - 16.10.26-1.fmi
- Introducing time_ensemble for fractile
- radon supports level_value2
* Mon Oct 24 2016 Mikko Partio <mikko.partio@fmi.fi> - 16.10.24-2.fmi
- Update to visibility/Harmonie
* Mon Oct 24 2016 Mikko Partio <mikko.partio@fmi.fi> - 16.10.24-1.fmi
- SLES compatibility fixes
- General code cleanup
* Thu Oct  6 2016 Mikko Partio <mikko.partio@fmi.fi> - 16.10.6-1.fmi
- Bugfix for visibility
* Wed Oct  5 2016 Mikko Partio <mikko.partio@fmi.fi> - 16.10.5-1.fmi
- Preform hybrid v2.7.2
- Support grib index reading
* Tue Oct  4 2016 Mikko Partio <mikko.partio@fmi.fi> - 16.10.4-1.fmi
- Visibility v1.2.1
- Unstagger cuda version
* Thu Sep 29 2016 Mikko Partio <mikko.partio@fmi.fi> - 16.9.29-1.fmi
- Visibility v1.2
- Harmonie mixing ratios in correct name and unit (kg/kg)
* Wed Sep 28 2016 Mikko Partio <mikko.partio@fmi.fi> - 16.9.28-1.fmi
- Ensemble mean calculation
- Different CAPE&CIN variations are separated with levels (not par ids)
* Thu Sep 15 2016 Mikko Partio <mikko.partio@fmi.fi> - 16.9.15-1.fmi
- New sums for split_sum
* Mon Sep 12 2016 Mikko Partio <mikko.partio@fmi.fi> - 16.9.12-1.fmi
- Fix in visibility
* Thu Sep  8 2016 Mikko Partio <mikko.partio@fmi.fi> - 16.9.8-1.fmi
- fmigrib api change
* Wed Aug 31 2016 Mikko Partio <mikko.partio@fmi.fi> - 16.8.31-1.fmi
- New release
* Tue Aug 30 2016 Mikko Partio <mikko.partio@fmi.fi> - 16.8.30-1.fmi
- New release
* Tue Aug 23 2016 Mikko Partio <mikko.partio@fmi.fi> - 16.8.23-1.fmi
- New release
* Mon Aug 15 2016 Mikko Partio <mikko.partio@fmi.fi> - 16.8.15-1.fmi
- New fmigrib
* Wed Aug 10 2016 Mikko Partio <mikko.partio@fmi.fi> - 16.8.10-1.fmi
- Fixes to pot
- Renaming si to cape
* Fri Jul  1 2016 Mikko Partio <mikko.partio@fmi.fi> - 16.7.1-1.fmi
- More changes to pop
* Thu Jun 30 2016 Mikko Partio <mikko.partio@fmi.fi> - 16.6.30-1.fmi
- Changes to pop
* Mon Jun 27 2016 Mikko Partio <mikko.partio@fmi.fi> - 16.6.27-1.fmi
- New plugin probability
- New plugin pop
- Changes si (metutil)
* Thu Jun 23 2016 Mikko Partio <mikko.partio@fmi.fi> - 16.6.23-1.fmi
- Update to pot
* Mon Jun 20 2016 Mikko Partio <mikko.partio@fmi.fi> - 16.6.20-1.fmi
- Change si to use smarttool thetae function
* Thu Jun 16 2016 Mikko Partio <mikko.partio@fmi.fi> - 16.6.16-1.fmi
- Minor fixes to radon, luatool, fractile
* Mon Jun 13 2016 Mikko Partio <mikko.partio@fmi.fi> - 16.6.13-1.fmi
- Fixes to forecast type in several plugins
* Thu Jun  9 2016 Mikko Partio <mikko.partio@fmi.fi> - 16.6.9-1.fmi
- New plugin fractile
- Cache support for ensemble members
* Mon Jun  6 2016 Mikko Partio <mikko.partio@fmi.fi> - 16.6.6-1.fmi
- New grib_api
- New pot
* Thu May 26 2016 Mikko Partio <mikko.partio@fmi.fi> - 16.5.26-1.fmi
- LCL,LFC,EL metric height (HIMAN-123)
- Change in fmidb headers
* Tue May 17 2016 Mikko Partio <mikko.partio@fmi.fi> - 16.5.17-1.fmi
- Another fix for visibility
* Mon May 16 2016 Mikko Partio <mikko.partio@fmi.fi> - 16.5.16-1.fmi
- Fix for visibility
* Thu May 12 2016 Mikko Partio <mikko.partio@fmi.fi> - 16.5.12-1.fmi
- Hirlam support for visibility
- New newbase
* Mon May  2 2016 Mikko Partio <mikko.partio@fmi.fi> - 16.5.2-1.fmi
- Cuda for si-plugin
* Wed Apr 27 2016 Mikko Partio <mikko.partio@fmi.fi> - 16.4.27-1.fmi
- New release
* Tue Apr 26 2016 Mikko Partio <mikko.partio@fmi.fi> - 16.4.26-1.fmi
- Cuda version of si-plugin (partial support)
* Thu Apr 21 2016 Mikko Partio <mikko.partio@fmi.fi> - 16.4.21-1.fmi
- Remove swapping code from querydata-plugin (HIMAN-120)
* Wed Apr 20 2016 Mikko Partio <mikko.partio@fmi.fi> - 16.4.20-1.fmi
- Visibility fixes
* Tue Apr 19 2016 Mikko Partio <mikko.partio@fmi.fi> - 16.4.19-1.fmi
- Simplified interpolation/Swap code (HIMAN-120)
* Fri Apr 15 2016 Mikko Partio <mikko.partio@fmi.fi> - 16.4.15-1.fmi
- New release
* Thu Apr 14 2016 Mikko Partio <mikko.partio@fmi.fi> - 16.4.14-2.fmi
- ThetaE change
- Filter2D changed namespaces
* Thu Apr 14 2016 Mikko Partio <mikko.partio@fmi.fi> - 16.4.14-1.fmi
- Enabling debug symbols for release builds
* Tue Apr 12 2016 Mikko Partio <mikko.partio@fmi.fi> - 16.4.12-1.fmi
- Initial import of visibility
* Mon Apr 11 2016 Mikko Partio <mikko.partio@fmi.fi> - 16.4.11-1.fmi
- New release
* Fri Apr  8 2016 Mikko Partio <mikko.partio@fmi.fi> - 16.4.8-1.fmi
- Simplified auxiliary plugin includes
- Removed race condition from si-plugin
* Thu Apr  7 2016 Mikko Partio <mikko.partio@fmi.fi> - 16.4.7-1.fmi
- Do not use fast_math at si by default
* Tue Apr  5 2016 Mikko Partio <mikko.partio@fmi.fi> - 16.4.5-1.fmi
- Bugfix for gust
* Mon Apr  4 2016 Mikko Partio <mikko.partio@fmi.fi> - 16.4.4-1.fmi
- Totally new gust plugin
- Seaicing is now index instead of raw value
- Smoothening for CAPE+CIN
* Thu Mar 17 2016 Mikko Partio <mikko.partio@fmi.fi> - 16.3.17-1.fmi
- SW radiation support for split_sum
- Fix area issue with helmi
* Tue Feb 23 2016 Mikko Partio <mikko.partio@fmi.fi> - 16.2.23-1.fmi
- Fix si for forecast step=0
- Do not write empty grids at hybrid_pressure
* Mon Feb 22 2016 Mikko Partio <mikko.partio@fmi.fi> - 16.2.22-1.fmi
- Changes to si
* Thu Feb 18 2016 Mikko Partio <mikko.partio@fmi.fi> - 16.2.18-1.fmi
- New release
* Tue Feb 16 2016 Mikko Partio <mikko.partio@fmi.fi> - 16.2.16-1.fmi
- Changes to si
* Fri Feb 12 2016 Mikko Partio <mikko.partio@fmi.fi> - 16.2.12-1.fmi
- Changes to si
- New newbase and fmidb
* Wed Feb  3 2016 Mikko Partio <mikko.partio@fmi.fi> - 16.2.3-1.fmi
- Fix split_sum crash
* Mon Feb  1 2016 Mikko Partio <mikko.partio@fmi.fi> - 16.2.1-1.fmi
- Adding support for potential precipitation form
- split_sum performance improvements
* Mon Jan 18 2016 Mikko Partio <mikko.partio@fmi.fi> - 16.1.18-1.fmi
- Performance improvements for hybrid_height
* Thu Jan 14 2016 Mikko Partio <mikko.partio@fmi.fi> - 16.1.14-1.fmi
- Changes in turbulence
* Mon Jan 11 2016 Mikko Partio <mikko.partio@fmi.fi> - 16.1.11-1.fmi
- Allowing mu Cape to be zero
* Tue Jan  5 2016 Mikko Partio <mikko.partio@fmi.fi> - 16.1.5-1.fmi
- Support for dynamic memory allocation
- Simplified grib writing code
* Mon Jan  4 2016 Mikko Partio <mikko.partio@fmi.fi> - 16.1.4-1.fmi
- Fixes in grib metadata creation for accumulated parameters and Harmonie
- Fix for relative_humidity
* Mon Dec 21 2015 Mikko Partio <mikko.partio@fmi.fi> - 15.12.22-1.fmi
- relative_humidity-optimizations
* Mon Dec 21 2015 Mikko Partio <mikko.partio@fmi.fi> - 15.12.21-1.fmi
- si-optimizations
* Thu Dec 17 2015 Mikko Partio <mikko.partio@fmi.fi> - 15.12.17-1.fmi
- Free memory after plugin is finished
- Select source data for si-plugin
* Tue Dec 15 2015 Mikko Partio <mikko.partio@fmi.fi> - 15.12.15-1.fmi
- Fix for POT
* Wed Dec  9 2015 Mikko Partio <mikko.partio@fmi.fi> - 15.12.9-1.fmi
- Fix lnsp issue with analysis time
* Tue Dec  8 2015 Mikko Partio <mikko.partio@fmi.fi> - 15.12.8-1.fmi
- Optimizations for hybrid_pressure and hybrid_height
* Fri Nov 20 2015 Mikko Partio <mikko.partio@fmi.fi> - 15.11.25-2.fmi
- Removing debug code from preform_hybrid
* Fri Nov 20 2015 Mikko Partio <mikko.partio@fmi.fi> - 15.11.25-1.fmi
- Changes in himan-lib
* Fri Nov 20 2015 Mikko Partio <mikko.partio@fmi.fi> - 15.11.20-1.fmi
- Changes in himan-lib
* Fri Nov 13 2015 Mikko Partio <mikko.partio@fmi.fi> - 15.11.13-1.fmi
- Friday hotfix for split_sum: all-missing grids were written to db due to mismatching virtual function signature
* Tue Nov 10 2015 Mikko Partio <mikko.partio@fmi.fi> - 15.11.10-1.fmi
- Minor fixes to radon plugin
- Change of TI2 formula
* Fri Nov  6 2015 Mikko Partio <mikko.partio@fmi.fi> - 15.11.6-1.fmi
- Add limit to cache
* Mon Nov  2 2015 Mikko Partio <mikko.partio@fmi.fi> - 15.11.2-1.fmi
- Fix to work distribution when primary dimension is time
- Minor changes to hybrid_height
* Fri Oct 30 2015 Mikko Partio <mikko.partio@fmi.fi> - 15.10.30-1.fmi
- Performance optimization for hybrid_height
* Thu Oct 29 2015 Mikko Partio <mikko.partio@fmi.fi> - 15.10.29-1.fmi
- Bugfix for luatool (SOL-3219)
* Mon Oct 26 2015 Mikko Partio <mikko.partio@fmi.fi> - 15.10.26-1.fmi
- Fix POT
* Wed Oct 14 2015 Mikko Partio <mikko.partio@fmi.fi> - 15.10.14-1.fmi
- Remove mandatory jpeg packing of grib2 files
* Fri Oct  9 2015 Mikko Partio <mikko.partio@fmi.fi> - 15.10.9-1.fmi
- Fix writing of grib in radon-only environment
- Use radondb libary to fetch geom info
- Fix grib plugin to use correct database for fetching data
- Remove redundant luatool parameter number fetching function
* Thu Oct  8 2015 Mikko Partio <mikko.partio@fmi.fi> - 15.10.8-1.fmi
- tke completed
- hybrid_pressure changed to use T not Q
* Wed Sep 30 2015 Mikko Partio <mikko.partio@fmi.fi> - 15.9.30-1.fmi
- Cuda 7.5
* Mon Sep 28 2015 Mikko Partio <mikko.partio@fmi.fi> - 15.9.28-1.fmi
- Initial version of tke plugin
* Wed Sep  9 2015 Mikko Partio <mikko.partio@fmi.fi> - 15.9.9-1.fmi
- neons and radon to luatool
* Tue Sep  8 2015 Mikko Partio <mikko.partio@fmi.fi> - 15.9.8-1.fmi
- Support passing options to writer plugins
* Wed Sep  2 2015 Mikko Partio <mikko.partio@fmi.fi> - 15.9.2-1.fmi
- fmidb api change
- grib_api 1.14
* Mon Aug 24 2015 Mikko Partio <mikko.partio@fmi.fi> - 15.8.24-1.fmi
- Augmenting interpolation methods
- Add support for setting specific missing value to grib
* Mon Aug 10 2015 Mikko Partio <mikko.partio@fmi.fi> - 15.8.10-1.fmi
- Adding native interpolation methods
* Mon Jun 22 2015 Mikko Partio <mikko.partio@fmi.fi> - 15.6.22-2.fmi
- Performance improvements in hybrid_height and tpot
* Mon Jun 22 2015 Mikko Partio <mikko.partio@fmi.fi> - 15.6.22-1.fmi
- Fix to cache
* Tue Jun 16 2015 Mikko Partio <mikko.partio@fmi.fi> - 15.6.16-1.fmi
- Fix to relative_humidity
* Mon Jun  8 2015 Mikko Partio <mikko.partio@fmi.fi> - 15.6.8-1.fmi
- RNETLW-WM2 to split_sum
* Wed Jun  3 2015 Mikko Partio <mikko.partio@fmi.fi> - 15.6.3-1.fmi
- Change formula for tpot/thetaw
- Other minor changes
* Wed May 27 2015 Mikko Partio <mikko.partio@fmi.fi> - 15.5.27-1.fmi
- New plugin: pot (HIMAN-100)
- Change tpot to use new formula for theta e
* Mon May 11 2015 Mikko Partio <mikko.partio@fmi.fi> - 15.5.11-1.fmi
- Link with cuda 6.5 due to performance issues (HIMAN-96)
* Tue Apr 28 2015 Mikko Partio <mikko.partio@fmi.fi> - 15.4.28-1.fmi
- Linking with Cuda 7 (HIMAN-96)
* Mon Apr 27 2015 Mikko Partio <mikko.partio@fmi.fi> - 15.4.27-1.fmi
- sql fix for radon 
* Fri Apr 24 2015 Mikko Partio <mikko.partio@fmi.fi> - 15.4.24-1.fmi
- Linking with newer fmigrib and fmidb
* Mon Apr 13 2015 Mikko Partio <mikko.partio@fmi.fi> - 15.4.13-1.fmi
- Minor fix to preform_hybrid
* Fri Apr 10 2015 Mikko Partio <mikko.partio@fmi.fi> - 15.4.10-1.fmi
- Link with boost 1.57 and dynamic version of newbase
* Thu Apr  9 2015 Mikko Partio <mikko.partio@fmi.fi> - 15.4.9-1.fmi
- Bugfix in sequential job distribution (hybrid_height)
* Wed Apr  8 2015 Mikko Partio <mikko.partio@fmi.fi> - 15.4.8-3.fmi
- Bugfix in job distribution
* Wed Apr  8 2015 Mikko Partio <mikko.partio@fmi.fi> - 15.4.8-2.fmi
- Bugfix for radon insert sql
* Wed Apr  8 2015 Mikko Partio <mikko.partio@fmi.fi> - 15.4.8-1.fmi
- Major update to add forecast type based calculations
- Land-sea mask for fetcher&transformer
* Thu Apr  2 2015 Mikko Partio <mikko.partio@fmi.fi> - 15.4.2-1.fmi
- Bugix to luatool
- preform_pressure algorithm update 
* Mon Mar 30 2015 Andreas Tack <andreas.tack@fmi.fi> - 15.3.30-1.fmi
- Bugfix to turbulence
* Mon Mar 16 2015 Mikko Partio <mikko.partio@fmi.fi> - 15.3.16-1.fmi
- Bugfix to preform_hybrid
* Wed Mar 11 2015 Mikko Partio <mikko.partio@fmi.fi> - 15.3.11-1.fmi
- Changing cache-plugin to check for existing cache item before inserting
* Mon Mar  9 2015 Mikko Partio <mikko.partio@fmi.fi> - 15.3.9-1.fmi
- Minor changes in preform_pressure and preform_hybrid
* Tue Feb 17 2015 Mikko Partio <mikko.partio@fmi.fi> - 15.2.17-1.fmi
- Small fix in luatool
- Link with grib_api 1.13.0
* Mon Feb 16 2015 Mikko Partio <mikko.partio@fmi.fi> - 15.2.16-2.fmi
- Fix in windvector_cuda grid point coordinate handling
* Mon Feb 16 2015 Mikko Partio <mikko.partio@fmi.fi> - 15.2.16-1.fmi
- Small changes in luatool
* Tue Feb 10 2015 Mikko Partio <mikko.partio@fmi.fi> - 15.2.10-1.fmi
- Cosmetic changes
* Wed Feb  4 2015 Andreas Tack <andreas.tack@fmi.fi> - 15.2.4-2.fmi
- Add turbulence
* Tue Feb  3 2015 Andreas Tack <andreas.tack@fmi.fi> - 15.2.03-2.fmi
- Turbulence plugin
- Bugfix in unstagger
- Changes in NCL
- Changes in CSV
- Changes in querydata
* Mon Jan 26 2015 Mikko Partio <mikko.partio@fmi.fi> - 15.1.26-1.fmi
- CSV plugin
- RHEL7 compatibility
- Other minor fixes
* Wed Jan  7 2015 Mikko Partio <mikko.partio@fmi.fi> - 15.1.7-2.fmi
- Changes to accomodate radon
* Wed Jan  7 2015 Mikko Partio <mikko.partio@fmi.fi> - 15.1.7-1.fmi
- Changes to accomodate radon
* Fri Jan  2 2015 Mikko Partio <mikko.partio@fmi.fi> - 15.1.2-2.fmi
- Changes in modifier
* Fri Jan  2 2015 Mikko Partio <mikko.partio@fmi.fi> - 15.1.2-1.fmi
- Fix for SOL-2166
* Mon Dec 29 2014 Mikko Partio <mikko.partio@fmi.fi> - 14.12.29-3.fmi
- Disable radon due to problems
* Mon Dec 29 2014 Mikko Partio <mikko.partio@fmi.fi> - 14.12.29-2.fmi
- Updated fmidb
* Mon Dec 29 2014 Mikko Partio <mikko.partio@fmi.fi> - 14.12.29-1.fmi
- Changes in luatool, hitool
* Thu Dec 18 2014 Mikko Partio <mikko.partio@fmi.fi> - 14.12.18-1.fmi
- Fixes in qnh
- Irregular grid in himan-lib
* Wed Dec 17 2014 Mikko Partio <mikko.partio@fmi.fi> - 14.12.17-2.fmi
- Missed linking with odbc-library
* Wed Dec 17 2014 Mikko Partio <mikko.partio@fmi.fi> - 14.12.17-1.fmi
- New plugin: qnh
- New plugin: radon
- New plugin: luatool
* Mon Dec  8 2014 Mikko Partio <mikko.partio@fmi.fi> - 14.12.8-1.fmi
- Large internal changes in himan-lib
* Mon Dec  1 2014 Mikko Partio <mikko.partio@fmi.fi> - 14.12.1-1.fmi
- Harmonie support for gust
* Thu Nov 27 2014 Mikko Partio <mikko.partio@fmi.fi> - 14.11.27-1.fmi
- Fix in gust
* Tue Nov 25 2014 Mikko Partio <mikko.partio@fmi.fi> - 14.11.25-1.fmi
- Initial support for cuda grib packing (disabled for now)
- Fixes in hitool
* Tue Nov 18 2014 Mikko Partio <mikko.partio@fmi.fi> - 14.11.18-1.fmi
- Fixes in gust
* Thu Nov 13 2014 Mikko Partio <mikko.partio@fmi.fi> - 14.11.13-1.fmi
- Enable hybrid level height check in hitool
- Replace double allocation of memory in cuda plugins with memory registration
* Tue Nov 11 2014 Mikko Partio <mikko.partio@fmi.fi> - 14.11.10-1.fmi
- Fixes in split_sum, preform_pressure and preform_hybrid
* Tue Nov 04 2014 Andreas Tack <andreas.tack@fmi.fi> - 14.11.4-1.fmi
- Fixes in split_sum and monin_obukhov
* Thu Oct 30 2014 Mikko Partio <mikko.partio@fmi.fi> - 14.10.30-1.fmi
- Fixes in split_sum and monin_obukhov
* Tue Oct 28 2014 Mikko Partio <mikko.partio@fmi.fi> - 14.10.28-1.fmi
- HIMAN-69
* Tue Oct 21 2014 Mikko Partio <mikko.partio@fmi.fi> - 14.10.21-1.fmi
- Fixes in unstagger
* Mon Oct 20 2014 Mikko Partio <mikko.partio@fmi.fi> - 14.10.20-1.fmi
- New plugin unstagger
- Changes in fetcher related above
* Thu Oct 16 2014 Mikko Partio <mikko.partio@fmi.fi> - 14.10.16-1.fmi
- Icing formula modified (HIMAN-77)
* Tue Oct 14 2014 Mikko Partio <mikko.partio@fmi.fi> - 14.10.14-1.fmi
- New plugin monin obukhov length
- Fix EC hybrid pressure
* Mon Oct 13 2014 Mikko Partio <mikko.partio@fmi.fi> - 14.10.13-1.fmi
- Fix EC snow accumulation unit recognition
- Always use cuda grib unpacking if cuda device is present
* Thu Oct  9 2014 Mikko Partio <mikko.partio@fmi.fi> - 14.10.9-1.fmi
- Fix in writer and grib-plugins when writing hybrid levels with level value > 127
* Mon Oct  6 2014 Mikko Partio <mikko.partio@fmi.fi> - 14.10.6-1.fmi
- Changes in himan-lib
* Tue Sep 30 2014 Mikko Partio <mikko.partio@fmi.fi> - 14.9.30-1.fmi
- Linking with newer grib_api that possibly fixes HIMAN-58
- Newer version of fmigrib that possibly fixes another grib_api related bug (RPINTAII-39)
* Fri Sep 26 2014 Mikko Partio <mikko.partio@fmi.fi> - 14.9.26-1.fmi
- Stability cuda version done
- Stability-si calculation disabled by default
- New plugin gust (initial version)
- preform_hybrid does not throw runtime_error if hitool fails
* Thu Sep 25 2014 Mikko Partio <mikko.partio@fmi.fi> - 14.9.25-1.fmi
- Limiting EC highest hybrid lever number to 24
- Fix in weather_code_1 / 3h step
* Wed Sep 24 2014 Mikko Partio <mikko.partio@fmi.fi> - 14.9.24-1.fmi
- EC support for weather_code_1
- Fixes in hitool::Stratus()
* Tue Sep 23 2014 Mikko Partio <mikko.partio@fmi.fi> - 14.9.23-1.fmi
- Adding wind bulk shear to stability
- New SSICING-N parameter for seaicing
- Fixed hybrid_height for ECMWF
- Pre-allocate memory for simple_packed::Unpack()
- New interpolation method (NFmiQueryInfo::InterpolatedValue())
- Improvements in querydata plugins
- Improvements in hitool (additional overloads)
- Using HPStringToLevelType at transformer
* Thu Aug 28 2014 Mikko Partio <mikko.partio@fmi.fi> - 14.8.28-1.fmi
- Fix for HIMAN-62
* Fri Aug 22 2014 Mikko Partio <mikko.partio@fmi.fi> - 14.8.22-1.fmi
- Hotfix for GFS/GEM longitude coordinate issue
* Tue Aug 12 2014  Mikko Partio <mikko.partio@fmi.fi> - 14.8.12-1.fmi
- Fixes to hybrid_height and cache
* Mon Aug 11 2014 Mikko Partio <mikko.partio@fmi.fi> - 14.8.11-2.fmi
- Logging fix on windvector
* Mon Aug 11 2014 Mikko Partio <mikko.partio@fmi.fi> - 14.8.11-1.fmi
- Misc fixes WRT ECMWF
- Removed pcuda plugin
- Renamed fmi_weather_symbol_1 to weather_code_2
- Rename rain_type to weather_code_1
- Renamed cloud_type to cloud_code
- Cuda support for transformer, stability
- "Developer friendly" plugins
* Mon Jun 23 2014 Mikko Partio <mikko.partio@fmi.fi> - 14.6.23-1.fmi
- Fixes in transformer
* Wed Jun 18 2014 Mikko Partio <mikko.partio@fmi.fi> - 14.6.18-1.fmi
- New plugin: transformer (HIMAN-37)
- Initial build with Cuda6 (HIMAN-57)
* Thu Jun  5 2014 Mikko Partio <mikko.partio@fmi.fi> - 14.6.5-1.fmi
- New plugin: fmi_weather_symbol_1 (HIMAN-52)
- Bugfix in fog/ECMWF (STU-1366)
- Bugfix in preform_pressure (HIMAN-55)
* Fri May 16 2014 Mikko Partio <mikko.partio@fmi.fi> - 14.5.16-1.fmi
- Bugfix in cloud_type/ECMWF
* Tue May 13 2014 Mikko Partio <mikko.partio@fmi.fi> - 14.5.13-2.fmi
- Bugfix in rain_type/ECMWF
* Tue May 13 2014 Mikko Partio <mikko.partio@fmi.fi> - 14.5.13-1.fmi
- Bugfix in cloud_type/ECMWF
* Fri May  9 2014 Mikko Partio <mikko.partio@fmi.fi> - 14.5.9-1.fmi
- Bugfix in grib-plugin
- Bugfix in stability-plugin/LI
* Wed May  7 2014 Mikko Partio <mikko.partio@fmi.fi> - 14.5.7-2.fmi
- Bugfix in split_sum
* Wed May  7 2014 Mikko Partio <mikko.partio@fmi.fi> - 14.5.7-1.fmi
- Cuda-enabled relative_humidity
- Improved error logging in pcuda
* Tue May  6 2014 Mikko Partio <mikko.partio@fmi.fi> - 14.5.6-1.fmi
- weather_symbol finished (HIMAN-36)
- kindex renamed to stability (HIMAN-49)
- Changing shared_ptr<T> to const shared_ptr<T>& in many places (HIMAN-50)
- Fix subtle bug with grib bitmap unpacking
- Initial version of relative_humidity cuda calculation (not enabled yet)
* Mon Apr 14 2014 Mikko Partio <mikko.partio@fmi.fi> - 14.4.14-1.fmi
- New plugin: weather_symbol (beta) (HIMAN-36)
- Changes to preform_pressure (HIMAN-48)
* Thu Apr 10 2014 Mikko Partio <mikko.partio@fmi.fi> - 14.4.10-1.fmi
- Add parameter unit to dewpoint and relative_humidity
* Mon Apr  7 2014 Mikko Partio <mikko.partio@fmi.fi> - 14.4.7-2.fmi
- Link against smarttools
* Mon Apr  7 2014 Mikko Partio <mikko.partio@fmi.fi> - 14.4.7-1.fmi
- Three new plugins: si, roughness and absolute_humidity
- Parameter change in precipitation_rate
* Wed Mar 26 2014 Mikko Partio <mikko.partio@fmi.fi> - 14.3.26-1.fmi
- Vertical coordinate fix for density and precipitation_rate
* Thu Mar 20 2014 Mikko Partio <mikko.partio@fmi.fi> - 14.3.20-1.fmi
- New plugin: precipitation_rate
* Tue Mar 18 2014 Mikko Partio <mikko.partio@fmi.fi> - 14.3.18-1.fmi
- Minor fixes
* Mon Mar 17 2014 Mikko Partio <mikko.partio@fmi.fi> - 14.3.17-1.fmi
- Bugfix in compiled_plugin_base::Unpack() (VALVONTA-112)
- Multi-param overloads for hitool
- Minor bugfixes
* Wed Mar 12 2014 Mikko Partio <mikko.partio@fmi.fi> - 14.3.12-1.fmi
- New plugin: density
- Bugfix for preform_hybrid
- Attemping to fix HIMAN-25
* Fri Feb 28 2014 Mikko Partio <mikko.partio@fmi.fi> - 14.2.28-3.fmi
- Support EC ground surface parameter PGR-PA for preform_pressure
* Fri Feb 28 2014 Mikko Partio <mikko.partio@fmi.fi> - 14.2.28-2.fmi
- Fix HIMAN-22
* Fri Feb 28 2014 Mikko Partio <mikko.partio@fmi.fi> - 14.2.28-1.fmi
- fetcher: do level transform separately for each producer (of more than one present)
* Tue Feb 25 2014 Mikko Partio <mikko.partio@fmi.fi> - 14.2.25-2.fmi
- Bugfix for tpot/hybrid (OPER-494)
* Tue Feb 25 2014 Mikko Partio <mikko.partio@fmi.fi> - 14.2.25-1.fmi
- Add flag for separating cuda-enabled plugins
- Fixes for tpot@cuda
- Fixes for preform_hybrid
- Add automatic level conversion to fetcher
- Bugfix and optimization for dewpoint
* Tue Feb 18 2014 Mikko Partio <mikko.partio@fmi.fi> - 14.2.18-1.fmi
- Fix for HIMAN-21
* Mon Feb 17 2014 Mikko Partio <mikko.partio@fmi.fi> - 14.2.17-1.fmi
- Bugfix for preform_pressure (HIMAN-38)
- Add functionality to querydata
* Thu Feb 13 2014 Mikko Partio <mikko.partio@fmi.fi> - 14.2.13-1.fmi
- Bugfix for preform_hybrid and hitool
* Tue Feb 11 2014 Mikko Partio <mikko.partio@fmi.fi> - 14.2.11-1.fmi
- Bugfix for preform_hybrid
- tpot results in correct unit (kelvin)
- Change split_sum calculation logic when calculating for Harmonie
- BIG change in cuda calculation
* Mon Feb  3 2014 Mikko Partio <mikko.partio@fmi.fi> - 14.2.3-1.fmi
- Bugfix for preform_pressure
- Add support for solid precipitation and graupel for split_sum
* Mon Jan 27 2014 Mikko Partio <mikko.partio@fmi.fi> - 14.1.27-1.fmi
- Fix for relative humidity pressure scaling 
- Bugfix for preform_pressure
- Some changes in ncl
* Mon Jan 20 2014 Mikko Partio <mikko.partio@fmi.fi> - 14.1.20-2.fmi
- Add millimeter-support to vvms
* Mon Jan 20 2014 Mikko Partio <mikko.partio@fmi.fi> - 14.1.20-1.fmi
- Fixes in rain_type
- New formula for hirlam in hybrid_height
- Fixes in ncl
- New formula for preform_pressure and preform_hybrid
- Fix in grib when reading polster
- Tuning for fmidb (HIMAN-17)
* Tue Jan  7 2014 Mikko Partio <mikko.partio@fmi.fi> - 14.1.7-1.fmi
- Change in split_sum rate calculation (HIMAN-26)
- Lots of internal changes related to boilerplate code removal (HIMAN-28) 
- Final touches on hitool and preform_hybrid (HIMAN-27)
- Fast mode for hybrid_height (HIMAN-20)
- Link with grib_api 1.11.0
* Wed Dec 11 2013 Mikko Partio <mikko.partio@fmi.fi> - 13.12.11-1.fmi
- Changes in pcuda, hitool and preform_hybrid
* Mon Nov 25 2013 Mikko Partio <mikko.partio@fmi.fi> - 13.11.25-1.fmi
- Fixes related to upcoming scandinavia area Harmonie
* Wed Nov 13 2013 Mikko Partio <mikko.partio@fmi.fi> - 13.11.13-1.fmi
- Source parameter fixes for tpot and icing
* Tue Nov 12 2013 Mikko Partio <mikko.partio@fmi.fi> - 13.11.12-1.fmi
- New plugin preform_hybrid (not finished yet)
- Rename plugin 'precipitation' to 'split_sum'
- Fix for split_sum ground level determination
- Other bugfixes
* Mon Oct 14 2013 Mikko Partio <mikko.partio@fmi.fi> - 13.10.14-1.fmi
- Leveltype fixes in hybrid_pressure and precipitation
- Add hitool-plugin
* Wed Oct  9 2013 Mikko Partio <mikko.partio@fmi.fi> - 13.10.9-1.fmi
- Support kurkuma.fmi.fi
* Tue Oct  8 2013 Mikko Partio <mikko.partio@fmi.fi> - 13.10.8-1.fmi
- relative_humidity plugin
* Wed Oct  2 2013 Mikko Partio <mikko.partio@fmi.fi> - 13.10.2-1.fmi
- Fix for preform_pressure
* Thu Sep 26 2013 Mikko Partio <mikko.partio@fmi.fi> - 13.9.26-1.fmi
- Fix for windvector hybrid level handling
* Wed Sep 25 2013 Mikko Partio <mikko.partio@fmi.fi> - 13.9.25-1.fmi
- Another fix for HIMAN-16
* Tue Sep 24 2013 Mikko Partio <mikko.partio@fmi.fi> - 13.9.24-1.fmi
- Fix for HIMAN-16
* Mon Sep 23 2013 Mikko Partio <mikko.partio@fmi.fi> - 13.9.23-1.fmi
- Fix for HIMAN-15
* Thu Sep  5 2013 Mikko Partio <mikko.partio@fmi.fi> - 13.9.5-1.fmi
- New plugin: preform_pressure
* Tue Sep  3 2013 Mikko Partio <mikko.partio@fmi.fi> - 13.9.3-2.fmi
- Attempt to fix HIMAN-14
* Tue Sep  3 2013 Mikko Partio <mikko.partio@fmi.fi> - 13.9.3-1.fmi
- Fix bug that crashes himan (unresolved cuda-symbols at excutable)
* Fri Aug 30 2013 Mikko Partio <mikko.partio@fmi.fi> - 13.8.30-1.fmi
- Latest changes
- First compilation on scout.fmi.fi
* Thu Aug 22 2013 Mikko Partio <mikko.partio@fmi.fi> - 13.8.22-1.fmi
- Latest changes
* Wed Aug 21 2013 Mikko Partio <mikko.partio@fmi.fi> - 13.8.21-1.fmi
- Latest changes
- Linking with new version of fmigrib to avoid grib_api bug crashing the program 
  (SUP-592 @ http://software.ecmwf.int)
* Fri Aug 16 2013 Mikko Partio <mikko.partio@fmi.fi> - 13.8.16-1.fmi
- Latest changes
- First release for masala-cluster
* Mon Mar 11 2013 Mikko Partio <mikko.partio@fmi.fi> - 13.3.11-1.fmi
- Latest changes
* Thu Feb 21 2013 Mikko Partio <mikko.partio@fmi.fi> - 13.2.21-1.fmi
- Latest changes
* Mon Feb 18 2013 Mikko Partio <mikko.partio@fmi.fi> - 13.2.18-1.fmi
- Latest changes
* Tue Feb  5 2013 Mikko Partio <mikko.partio@fmi.fi> - 13.2.5-1.fmi
- Latest changes
* Thu Jan 31 2013 Mikko Partio <mikko.partio@fmi.fi> - 13.1.31-1.fmi
- Latest changes
* Thu Jan 24 2013 Mikko Partio <mikko.partio@fmi.fi> - 13.1.24-1.fmi
- One new plugin + other changes
* Wed Jan 23 2013 Mikko Partio <mikko.partio@fmi.fi> - 13.1.23-1.fmi
- Two new plugins
- Use debug build
* Mon Jan 21 2013 Mikko Partio <mikko.partio@fmi.fi> - 13.1.21-1.fmi
- Bugfixes
* Tue Jan 15 2013 Mikko Partio <mikko.partio@fmi.fi> - 13.1.15-1.fmi
- First attempt for production-ready release
* Thu Dec 27 2012 Mikko Partio <mikko.partio@fmi.fi> - 12.12.27-1.fmi
- Initial build<|MERGE_RESOLUTION|>--- conflicted
+++ resolved
@@ -4,11 +4,7 @@
 Summary: himan-plugins library
 Name: %{LIBNAME}
 Version: 20.10.8
-<<<<<<< HEAD
-Release: 1%{dist}.fmi
-=======
 Release: 2%{dist}.fmi
->>>>>>> 1b684d27
 License: MIT
 Group: Development/Tools
 URL: http://www.fmi.fi
@@ -137,12 +133,9 @@
 %{_prefix}/include/himan/plugins/*
 
 %changelog
-<<<<<<< HEAD
-=======
 * Thu Oct  8 2020 Mikko Partio <mikko.partio@fmi.fi> - 20.10.8-2.fmi
 - Additional features to transformer
 - Fix to turbulence
->>>>>>> 1b684d27
 * Thu Oct  8 2020 Mikko Partio <mikko.partio@fmi.fi> - 20.10.8-1.fmi
 - Improved aggregation/processing_type handling
 - Gaussian spread for N2000 probabilities
