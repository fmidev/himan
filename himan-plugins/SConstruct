#
# SConscript for himan-bin

import os
import platform

OS_NAME = platform.linux_distribution()[0]
OS_VERSION = float('.'.join(platform.linux_distribution()[1].split('.')[:2]))

IS_RHEL = False
IS_SLES = False

if OS_NAME == "Red Hat Enterprise Linux Server" or OS_NAME == "CentOS Linux":
	IS_RHEL=True
elif OS_NAME == "SUSE Linux Enterprise Server ":
        IS_SLES=True

AddOption(
    '--debug-build',
    dest='debug-build',
    action='store_true',
    help='debug build',
    default=False)

AddOption(
    '--no-cuda-build',
    dest='no-cuda-build',
    action='store_true',
    help='no cuda build',
    default=False)

env = Environment()

# Get color output from gcc / clang
<<<<<<< HEAD
env['ENV']['TERM'] = os.environ['TERM']
=======
try:
    env['ENV']['TERM'] = os.environ['TERM']
except KeyError:
    pass
>>>>>>> 29d92f1b

# Check build

NOCUDA = GetOption('no-cuda-build')
DEBUG = GetOption('debug-build')
RELEASE = (not DEBUG)

# Workspace

workspace = os.getcwd() + "/../"
# rpm builds:
#workspace = "/home/dev/weto/partio/himan"

# cuda toolkit path

if not NOCUDA:
	cuda_toolkit_path = '/usr/local/cuda-8.0'

	if os.environ.get('CUDA_TOOLKIT_PATH') is None:
        	print "Environment variable CUDA_TOOLKIT_PATH not set, assuming " + cuda_toolkit_path
	else:
        	cuda_toolkit_path = os.environ['CUDA_TOOLKIT_PATH']

have_cuda = False

if not NOCUDA and os.path.isfile(cuda_toolkit_path + '/lib64/libcudart_static.a'):
	have_cuda = True

env['CC'] = 'gcc'
env['CXX'] = 'g++'

if os.environ.get('CC') != None:
        env['CC'] = os.environ.get('CC')

if os.environ.get('CXX') != None:
        env['CXX'] = os.environ.get('CXX')

env["ENV"].update(x for x in os.environ.items() if x[0].startswith("CCC_"))

# Includes

includes = []

includes.append('./include')
includes.append(workspace + '/himan-lib/include')
includes.append(workspace + '/himan-plugins/include')
includes.append('/usr/include/smartmet/newbase')
includes.append('/usr/include/gdal')

if have_cuda:
	includes.append(cuda_toolkit_path + '/include')

if not IS_RHEL:
	includes.append('/opt/gdal/1.11.2/include/')

env.Append(CPPPATH = includes)

# Library paths

library_paths = []

if RELEASE:
	library_paths.append(workspace + '/himan-lib/build/release')

elif DEBUG:
	library_paths.append(workspace + '/himan-lib/build/debug')

library_paths.append(workspace + '/fmidb/lib')
library_paths.append('/usr/lib64')

env.Append(LIBPATH = library_paths)

# Libraries

libraries = []

if have_cuda:
	env.Append(LIBS=env.File(cuda_toolkit_path + '/lib64/libcudart_static.a'))

libraries.append('fmigrib')
libraries.append('fmidb')
libraries.append('jasper')
libraries.append('lua')
libraries.append('luabind')
libraries.append('odbc')
libraries.append('pqxx')

if IS_RHEL:
	libraries.append('eccodes')
else:
	libraries.append('grib_api')

env.Append(LIBS = libraries)

# CFLAGS

# "Normal" flags

cflags_normal = []
cflags_normal.append('-Wall')
cflags_normal.append('-W')
cflags_normal.append('-Wno-unused-parameter')
cflags_normal.append('-Werror')

if not IS_SLES:
	cflags_normal.append('-Wno-narrowing')

# Extra flags

cflags_extra = []
cflags_extra.append('-Wpointer-arith')
cflags_extra.append('-Wcast-qual')
cflags_extra.append('-Wcast-align')
cflags_extra.append('-Wwrite-strings')
cflags_extra.append('-Wconversion')
cflags_extra.append('-Winline')
cflags_extra.append('-Wnon-virtual-dtor')
cflags_extra.append('-Wno-pmf-conversions')
cflags_extra.append('-Wsign-promo')
cflags_extra.append('-Wchar-subscripts')
cflags_extra.append('-Wold-style-cast')

# Difficult flags

cflags_difficult = []
cflags_difficult.append('-pedantic')
cflags_difficult.append('-Weffc++')
cflags_difficult.append('-Wredundant-decls')
cflags_difficult.append('-Wshadow')
cflags_difficult.append('-Woverloaded-virtual')
cflags_difficult.append('-Wunreachable-code')
cflags_difficult.append('-Wctor-dtor-privacy')

# Default flags (common for release/debug)

cflags = []
cflags.append('-fPIC')

if IS_RHEL and OS_VERSION >= 7.0:
	cflags.append('-std=c++11')
else:
	cflags.append('-std=c++0x')

env.Append(CCFLAGS = cflags)
env.Append(CCFLAGS = cflags_normal)

# Linker flags

env.Append(LINKFLAGS = ['-rdynamic'])

# Defines

env.Append(CPPDEFINES=['UNIX'])
env.Append(NVCCDEFINES=['HAVE_CUDA'])

if have_cuda:
	env.Append(CPPDEFINES=['HAVE_CUDA'])

# Cuda

env.Append(NVCCFLAGS = ['-m64'])
env.Append(NVCCFLAGS = ['-Xcompiler','-fPIC'])
env.Append(NVCCFLAGS = ['-Xcompiler','-Wall']) # This producers lots of warnings from cuda system libraries
env.Append(NVCCFLAGS = ['-gencode=arch=compute_35,code=sm_35'])
env.Append(NVCCFLAGS = ['-gencode=arch=compute_52,code=sm_52'])
env.Append(NVCCFLAGS = ['-gencode=arch=compute_60,code=sm_60'])

if not IS_RHEL or (IS_RHEL and OS_VERSION >= 7.0):
	env.Append(NVCCFLAGS = ['-std=c++11'])

env.Append(NVCCPATH = ['./include'])
env.Append(NVCCPATH = [workspace + '/himan-lib/include']) # timer
env.Append(NVCCPATH = ['/usr/include/smartmet/newbase']) 

build_dir = ""

env.Append(NOCUDA = NOCUDA)

if RELEASE:
	env.Append(CCFLAGS = ['-O2'])
	env.Append(CPPDEFINES = ['NDEBUG'])
	build_dir = 'build/release'

	# Cuda
	env.Append(NVCCFLAGS = ['-O2'])
	env.Append(NVCCDEFINES = ['NDEBUG'])

if DEBUG:
	env.Append(CCFLAGS = ['-O0'])
	env.Append(CCFLAGS = [ '-ggdb', '-g3'])

	env.Append(CCFLAGS = cflags_extra)
	#env.Append(CCFLAGS = cflags_difficult)
	env.Append(CPPDEFINES = ['DEBUG'])

	# Cuda
	env.Append(NVCCFLAGS = ['-O0','-g','-G', '-lineinfo'])
	env.Append(NVCCDEFINES = ['DEBUG'])

	build_dir = 'build/debug'

#
# https://bitbucket.org/scons/scons/wiki/PhonyTargets
#
def PhonyTargets(env = None, **kw):
	if not env: env = DefaultEnvironment()
	for target,action in kw.items():
		env.AlwaysBuild(env.Alias(target, [], action))

PhonyTargets(CPPCHECK = 'cppcheck --std=c++11 --enable=all -I ./include -I ../himan-lib/include ./')
PhonyTargets(SCANBUILD = 'scan-build make debug')

SConscript('SConscript', exports = ['env'], variant_dir=build_dir, duplicate=0)
Clean('.', build_dir)<|MERGE_RESOLUTION|>--- conflicted
+++ resolved
@@ -32,14 +32,10 @@
 env = Environment()
 
 # Get color output from gcc / clang
-<<<<<<< HEAD
-env['ENV']['TERM'] = os.environ['TERM']
-=======
 try:
     env['ENV']['TERM'] = os.environ['TERM']
 except KeyError:
     pass
->>>>>>> 29d92f1b
 
 # Check build
 
