/**
 * @file compiled_plugin.h
 *
 * @brief Interface for compiled plugins
 *
 * @author partio
 */

#ifndef COMPILED_PLUGIN_H
#define COMPILED_PLUGIN_H

#include "configuration.h"
#include "himan_plugin.h"
#include "plugin_configuration.h"

#define HIMAN_AUXILIARY_INCLUDE

namespace himan
{
namespace plugin
{
class compiled_plugin : public himan_plugin
{
   public:
	compiled_plugin() : itsCudaEnabledCalculation(false) {}
	virtual ~compiled_plugin() {}
	virtual void Process(std::shared_ptr<const plugin_configuration> configuration) = 0;

	bool CudaEnabledCalculation() const { return itsCudaEnabledCalculation; }
<<<<<<< HEAD
   protected:
	std::string itsClearTextFormula;
=======
protected:
>>>>>>> ba53229b
	bool itsCudaEnabledCalculation;
};

}  // namespace plugin
}  // namespace himan

#endif /* COMPILED_PLUGIN_H */<|MERGE_RESOLUTION|>--- conflicted
+++ resolved
@@ -27,12 +27,7 @@
 	virtual void Process(std::shared_ptr<const plugin_configuration> configuration) = 0;
 
 	bool CudaEnabledCalculation() const { return itsCudaEnabledCalculation; }
-<<<<<<< HEAD
    protected:
-	std::string itsClearTextFormula;
-=======
-protected:
->>>>>>> ba53229b
 	bool itsCudaEnabledCalculation;
 };
 
