--- conflicted
+++ resolved
@@ -27,11 +27,7 @@
 	virtual void Process(std::shared_ptr<const plugin_configuration> configuration) = 0;
 
 	bool CudaEnabledCalculation() const { return itsCudaEnabledCalculation; }
-<<<<<<< HEAD
-protected:
-=======
    protected:
->>>>>>> 29d92f1b
 	bool itsCudaEnabledCalculation;
 };
 
